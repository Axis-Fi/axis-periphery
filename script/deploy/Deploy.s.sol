// SPDX-License-Identifier: UNLICENSED
pragma solidity 0.8.19;

// Scripting libraries
import {Script, console2} from "@forge-std-1.9.1/Script.sol";
import {stdJson} from "@forge-std-1.9.1/StdJson.sol";
import {WithSalts} from "../salts/WithSalts.s.sol";
import {WithDeploySequence} from "./WithDeploySequence.s.sol";

// axis-core
import {Keycode, keycodeFromVeecode} from "@axis-core-1.0.1/modules/Keycode.sol";
import {Module} from "@axis-core-1.0.1/modules/Modules.sol";
import {AtomicAuctionHouse} from "@axis-core-1.0.1/AtomicAuctionHouse.sol";
import {BatchAuctionHouse} from "@axis-core-1.0.1/BatchAuctionHouse.sol";
import {IFeeManager} from "@axis-core-1.0.1/interfaces/IFeeManager.sol";
import {Callbacks} from "@axis-core-1.0.1/lib/Callbacks.sol";

// Uniswap
import {IUniswapV2Router02} from "@uniswap-v2-periphery-1.0.1/interfaces/IUniswapV2Router02.sol";
import {GUniFactory} from "@g-uni-v1-core-0.9.9/GUniFactory.sol";

// Callbacks
import {UniswapV2DirectToLiquidity} from "../../src/callbacks/liquidity/UniswapV2DTL.sol";
import {UniswapV3DirectToLiquidity} from "../../src/callbacks/liquidity/UniswapV3DTL.sol";
import {CappedMerkleAllowlist} from "../../src/callbacks/allowlists/CappedMerkleAllowlist.sol";
import {MerkleAllowlist} from "../../src/callbacks/allowlists/MerkleAllowlist.sol";
import {TokenAllowlist} from "../../src/callbacks/allowlists/TokenAllowlist.sol";
import {AllocatedMerkleAllowlist} from "../../src/callbacks/allowlists/AllocatedMerkleAllowlist.sol";
import {BaselineAxisLaunch} from "../../src/callbacks/liquidity/BaselineV2/BaselineAxisLaunch.sol";
import {BALwithAllowlist} from "../../src/callbacks/liquidity/BaselineV2/BALwithAllowlist.sol";
import {BALwithAllocatedAllowlist} from
    "../../src/callbacks/liquidity/BaselineV2/BALwithAllocatedAllowlist.sol";
import {BALwithCappedAllowlist} from
    "../../src/callbacks/liquidity/BaselineV2/BALwithCappedAllowlist.sol";
import {BALwithTokenAllowlist} from
    "../../src/callbacks/liquidity/BaselineV2/BALwithTokenAllowlist.sol";

// Baseline
import {
    Kernel as BaselineKernel,
    Actions as BaselineKernelActions
} from "../../src/callbacks/liquidity/BaselineV2/lib/Kernel.sol";

/// @notice Declarative deployment script that reads a deployment sequence (with constructor args)
///         and a configured environment file to deploy and install contracts in the Axis protocol.
contract Deploy is Script, WithDeploySequence, WithSalts {
    using stdJson for string;

    string internal constant _PREFIX_DEPLOYMENT_ROOT = "deployments";
    string internal constant _PREFIX_CALLBACKS = "deployments.callbacks";
    string internal constant _PREFIX_AUCTION_MODULES = "deployments.auctionModules";
    string internal constant _PREFIX_DERIVATIVE_MODULES = "deployments.derivativeModules";

    bytes internal constant _ATOMIC_AUCTION_HOUSE_NAME = "AtomicAuctionHouse";
    bytes internal constant _BATCH_AUCTION_HOUSE_NAME = "BatchAuctionHouse";
    bytes internal constant _BLAST_ATOMIC_AUCTION_HOUSE_NAME = "BlastAtomicAuctionHouse";
    bytes internal constant _BLAST_BATCH_AUCTION_HOUSE_NAME = "BlastBatchAuctionHouse";

    // Deploy system storage
    mapping(string => bytes) public argsMap;
    mapping(string => bool) public installAtomicAuctionHouseMap;
    mapping(string => bool) public installBatchAuctionHouseMap;
    mapping(string => uint48[2]) public maxFeesMap; // [maxReferrerFee, maxCuratorFee]
    string[] public deployments;

    string[] public deployedToKeys;
    mapping(string => address) public deployedTo;

    // ========== DEPLOY SYSTEM FUNCTIONS ========== //

    function _setUp(string calldata chain_, string calldata deployFilePath_) internal virtual {
        _loadSequence(chain_, deployFilePath_);

        // Get the sequence names
        string[] memory sequenceNames = _getSequenceNames();
        console2.log("Contracts to be deployed:", sequenceNames.length);

        // Iterate through the sequence names and configure the deployments
        for (uint256 i; i < sequenceNames.length; i++) {
            string memory sequenceName = sequenceNames[i];

            deployments.push(sequenceName);
            _configureDeployment(_sequenceJson, sequenceName);
        }
    }

    function deploy(
        string calldata chain_,
        string calldata deployFilePath_,
        bool saveDeployment
    ) external {
        // Setup
        _setUp(chain_, deployFilePath_);

        // Check that deployments is not empty
        uint256 len = deployments.length;
        require(len > 0, "No deployments");

        // Iterate through deployments
        for (uint256 i; i < len; i++) {
            // Get deploy deploy args from contract name
            string memory name = deployments[i];
            // e.g. a deployment named EncryptedMarginalPrice would require the following function: deployEncryptedMarginalPrice(string memory)
            bytes4 selector = bytes4(keccak256(bytes(string.concat("deploy", name, "(string)"))));

            console2.log("");
            console2.log("Deploying ", name);

            // Call the deploy function for the contract
            (bool success, bytes memory data) =
                address(this).call(abi.encodeWithSelector(selector, name));
            require(success, string.concat("Failed to deploy ", deployments[i]));

            // Store the deployed contract address for logging
            (address deploymentAddress, string memory keyPrefix, string memory deploymentKey) =
                abi.decode(data, (address, string, string));
            // e.g. "callbacks.EncryptedMarginalPrice"
            // The deployment functions allow the deployment key to be overridden by the sequence or arguments
            string memory deployedToKey = string.concat(keyPrefix, ".", deploymentKey);

            deployedToKeys.push(deployedToKey);
            deployedTo[deployedToKey] = deploymentAddress;

            // If required, install in the AtomicAuctionHouse and initialize max fees
            // For this to work, the deployer address must be the same as the owner of the AuctionHouse (`_envOwner`)
            if (installAtomicAuctionHouseMap[name]) {
                Module module = Module(deploymentAddress);

                console2.log("");
                AtomicAuctionHouse atomicAuctionHouse =
                    AtomicAuctionHouse(_getAddressNotZero("deployments.AtomicAuctionHouse"));

                console2.log("");
                console2.log("    Installing in AtomicAuctionHouse");
                vm.broadcast();
                atomicAuctionHouse.installModule(module);

                // Check if module is an auction module, if so, set max fees if required
                if (module.TYPE() == Module.Type.Auction) {
                    // Get keycode
                    Keycode keycode = keycodeFromVeecode(module.VEECODE());

                    // If required, set max fees
                    uint48[2] memory maxFees = maxFeesMap[name];
                    if (maxFees[0] != 0 || maxFees[1] != 0) {
                        console2.log("");
                        console2.log("    Setting max fees");
                        vm.broadcast();
                        atomicAuctionHouse.setFee(
                            keycode, IFeeManager.FeeType.MaxReferrer, maxFees[0]
                        );

                        vm.broadcast();
                        atomicAuctionHouse.setFee(
                            keycode, IFeeManager.FeeType.MaxCurator, maxFees[1]
                        );
                    }
                }
            }

            // If required, install in the BatchAuctionHouse
            // For this to work, the deployer address must be the same as the owner of the AuctionHouse (`_envOwner`)
            if (installBatchAuctionHouseMap[name]) {
                Module module = Module(deploymentAddress);

                console2.log("");
                BatchAuctionHouse batchAuctionHouse =
                    BatchAuctionHouse(_getAddressNotZero("deployments.BatchAuctionHouse"));

                console2.log("");
                console2.log("    Installing in BatchAuctionHouse");
                vm.broadcast();
                batchAuctionHouse.installModule(module);

                // Check if module is an auction module, if so, set max fees if required
                if (module.TYPE() == Module.Type.Auction) {
                    // Get keycode
                    Keycode keycode = keycodeFromVeecode(module.VEECODE());

                    // If required, set max fees
                    uint48[2] memory maxFees = maxFeesMap[name];
                    if (maxFees[0] != 0 || maxFees[1] != 0) {
                        console2.log("");
                        console2.log("    Setting max fees");
                        vm.broadcast();
                        batchAuctionHouse.setFee(
                            keycode, IFeeManager.FeeType.MaxReferrer, maxFees[0]
                        );

                        vm.broadcast();
                        batchAuctionHouse.setFee(
                            keycode, IFeeManager.FeeType.MaxCurator, maxFees[1]
                        );
                    }
                }
            }
        }

        // Save deployments to file
        if (saveDeployment) _saveDeployment(chain_);
    }

    function _saveDeployment(string memory chain_) internal {
        // Create the deployments folder if it doesn't exist
        if (!vm.isDir("./deployments")) {
            console2.log("Creating deployments directory");

            string[] memory inputs = new string[](2);
            inputs[0] = "mkdir";
            inputs[1] = "deployments";

            vm.ffi(inputs);
        }

        // Create file path
        string memory file =
            string.concat("./deployments/", ".", chain_, "-", vm.toString(block.timestamp), ".json");
        console2.log("Writing deployments to", file);

        // Write deployment info to file in JSON format
        vm.writeLine(file, "{");

        // Iterate through the contracts that were deployed and write their addresses to the file
        uint256 len = deployedToKeys.length;
        for (uint256 i; i < len - 1; ++i) {
            vm.writeLine(
                file,
                string.concat(
                    "\"",
                    deployedToKeys[i],
                    "\": \"",
                    vm.toString(deployedTo[deployedToKeys[i]]),
                    "\","
                )
            );
        }
        // Write last deployment without a comma
        vm.writeLine(
            file,
            string.concat(
                "\"",
                deployedToKeys[len - 1],
                "\": \"",
                vm.toString(deployedTo[deployedToKeys[len - 1]]),
                "\""
            )
        );
        vm.writeLine(file, "}");

        // Update the env.json file
        for (uint256 i; i < len; ++i) {
            string memory key = deployedToKeys[i];
            address value = deployedTo[key];

            string[] memory inputs = new string[](3);
            inputs[0] = "./script/deploy/write_deployment.sh";
            inputs[1] = string.concat("current", ".", chain_, ".", key);
            inputs[2] = vm.toString(value);

            vm.ffi(inputs);
        }
    }

    // ========== DEPLOYMENTS ========== //

<<<<<<< HEAD
    function deployAtomicUniswapV2DirectToLiquidity(string memory sequenceName_)
        public
        returns (address, string memory, string memory)
    {
        // Get configuration variables
=======
    function deployAtomicUniswapV2DirectToLiquidity(
        bytes memory
    ) public returns (address, string memory) {
        // No args used
        console2.log("");
        console2.log("Deploying UniswapV2DirectToLiquidity (Atomic)");

>>>>>>> 6c257646
        address atomicAuctionHouse = _getAddressNotZero("deployments.AtomicAuctionHouse");
        address uniswapV2Factory =
            _getEnvAddressOrOverride("constants.uniswapV2.factory", sequenceName_, "args.factory");
        address uniswapV2Router =
            _getEnvAddressOrOverride("constants.uniswapV2.router", sequenceName_, "args.router");
        string memory deploymentKey = _getDeploymentKey(sequenceName_);
        console2.log("    deploymentKey:", deploymentKey);

        // Check that the router and factory match
        require(
            IUniswapV2Router02(uniswapV2Router).factory() == uniswapV2Factory,
            "UniswapV2Router.factory() does not match given Uniswap V2 factory address"
        );

        // Get the salt
        bytes32 salt_ = _getSalt(
            sequenceName_,
            type(UniswapV2DirectToLiquidity).creationCode,
            abi.encode(atomicAuctionHouse, uniswapV2Factory, uniswapV2Router)
        );

        // Revert if the salt is not set
        require(salt_ != bytes32(0), "Salt not set");

        // Deploy the module
        console2.log("    salt:", vm.toString(salt_));

        vm.broadcast();
        UniswapV2DirectToLiquidity cbAtomicUniswapV2Dtl = new UniswapV2DirectToLiquidity{
            salt: salt_
        }(atomicAuctionHouse, uniswapV2Factory, uniswapV2Router);
        console2.log("");
        console2.log("    deployed at:", address(cbAtomicUniswapV2Dtl));

        return (address(cbAtomicUniswapV2Dtl), _PREFIX_CALLBACKS, deploymentKey);
    }

<<<<<<< HEAD
    function deployBatchUniswapV2DirectToLiquidity(string memory sequenceName_)
        public
        returns (address, string memory, string memory)
    {
        // Get configuration variables
=======
    function deployBatchUniswapV2DirectToLiquidity(
        bytes memory
    ) public returns (address, string memory) {
        // No args used
        console2.log("");
        console2.log("Deploying UniswapV2DirectToLiquidity (Batch)");

>>>>>>> 6c257646
        address batchAuctionHouse = _getAddressNotZero("deployments.BatchAuctionHouse");
        address uniswapV2Factory =
            _getEnvAddressOrOverride("constants.uniswapV2.factory", sequenceName_, "args.factory");
        address uniswapV2Router =
            _getEnvAddressOrOverride("constants.uniswapV2.router", sequenceName_, "args.router");
        string memory deploymentKey = _getDeploymentKey(sequenceName_);
        console2.log("    deploymentKey:", deploymentKey);

        // Check that the router and factory match
        require(
            IUniswapV2Router02(uniswapV2Router).factory() == uniswapV2Factory,
            "UniswapV2Router.factory() does not match given Uniswap V2 factory address"
        );

        // Get the salt
        bytes32 salt_ = _getSalt(
            deploymentKey,
            type(UniswapV2DirectToLiquidity).creationCode,
            abi.encode(batchAuctionHouse, uniswapV2Factory, uniswapV2Router)
        );

        // Revert if the salt is not set
        require(salt_ != bytes32(0), "Salt not set");

        // Deploy the module
        console2.log("    salt:", vm.toString(salt_));

        vm.broadcast();
        UniswapV2DirectToLiquidity cbBatchUniswapV2Dtl = new UniswapV2DirectToLiquidity{salt: salt_}(
            batchAuctionHouse, uniswapV2Factory, uniswapV2Router
        );
        console2.log("");
        console2.log("    deployed at:", address(cbBatchUniswapV2Dtl));

        return (address(cbBatchUniswapV2Dtl), _PREFIX_CALLBACKS, deploymentKey);
    }

<<<<<<< HEAD
    function deployAtomicUniswapV3DirectToLiquidity(string memory sequenceName_)
        public
        returns (address, string memory, string memory)
    {
        // Get configuration variables
=======
    function deployAtomicUniswapV3DirectToLiquidity(
        bytes memory
    ) public returns (address, string memory) {
        // No args used
        console2.log("");
        console2.log("Deploying UniswapV3DirectToLiquidity (Atomic)");

>>>>>>> 6c257646
        address atomicAuctionHouse = _getAddressNotZero("deployments.AtomicAuctionHouse");
        address uniswapV3Factory = _getEnvAddressOrOverride(
            "constants.uniswapV3.factory", sequenceName_, "args.uniswapV3Factory"
        );
        address gUniFactory =
            _getEnvAddressOrOverride("constants.gUni.factory", sequenceName_, "args.gUniFactory");
        string memory deploymentKey = _getDeploymentKey(sequenceName_);
        console2.log("    deploymentKey:", deploymentKey);

        // Check that the GUni factory and Uniswap V3 factory are consistent
        require(
            GUniFactory(gUniFactory).factory() == uniswapV3Factory,
            "GUniFactory.factory() does not match given Uniswap V3 factory address"
        );

        // Get the salt
        bytes32 salt_ = _getSalt(
            deploymentKey,
            type(UniswapV3DirectToLiquidity).creationCode,
            abi.encode(atomicAuctionHouse, uniswapV3Factory, gUniFactory)
        );

        // Revert if the salt is not set
        require(salt_ != bytes32(0), "Salt not set");

        // Deploy the module
        console2.log("    salt:", vm.toString(salt_));

        vm.broadcast();
        UniswapV3DirectToLiquidity cbAtomicUniswapV3Dtl = new UniswapV3DirectToLiquidity{
            salt: salt_
        }(atomicAuctionHouse, uniswapV3Factory, gUniFactory);
        console2.log("");
        console2.log("    deployed at:", address(cbAtomicUniswapV3Dtl));

        return (address(cbAtomicUniswapV3Dtl), _PREFIX_CALLBACKS, deploymentKey);
    }

<<<<<<< HEAD
    function deployBatchUniswapV3DirectToLiquidity(string memory sequenceName_)
        public
        returns (address, string memory, string memory)
    {
        // Get configuration variables
=======
    function deployBatchUniswapV3DirectToLiquidity(
        bytes memory
    ) public returns (address, string memory) {
        // No args used
        console2.log("");
        console2.log("Deploying UniswapV3DirectToLiquidity (Batch)");

>>>>>>> 6c257646
        address batchAuctionHouse = _getAddressNotZero("deployments.BatchAuctionHouse");
        address uniswapV3Factory = _getEnvAddressOrOverride(
            "constants.uniswapV3.factory", sequenceName_, "args.uniswapV3Factory"
        );
        address gUniFactory =
            _getEnvAddressOrOverride("constants.gUni.factory", sequenceName_, "args.gUniFactory");
        string memory deploymentKey = _getDeploymentKey(sequenceName_);
        console2.log("    deploymentKey:", deploymentKey);

        // Check that the GUni factory and Uniswap V3 factory are consistent
        require(
            GUniFactory(gUniFactory).factory() == uniswapV3Factory,
            "GUniFactory.factory() does not match given Uniswap V3 factory address"
        );

        // Get the salt
        bytes32 salt_ = _getSalt(
            deploymentKey,
            type(UniswapV3DirectToLiquidity).creationCode,
            abi.encode(batchAuctionHouse, uniswapV3Factory, gUniFactory)
        );

        // Revert if the salt is not set
        require(salt_ != bytes32(0), "Salt not set");

        // Deploy the module
        console2.log("    salt:", vm.toString(salt_));

        vm.broadcast();
        UniswapV3DirectToLiquidity cbBatchUniswapV3Dtl = new UniswapV3DirectToLiquidity{salt: salt_}(
            batchAuctionHouse, uniswapV3Factory, gUniFactory
        );
        console2.log("");
        console2.log("    deployed at:", address(cbBatchUniswapV3Dtl));

        return (address(cbBatchUniswapV3Dtl), _PREFIX_CALLBACKS, deploymentKey);
    }

<<<<<<< HEAD
    function deployAtomicCappedMerkleAllowlist(string memory sequenceName_)
        public
        returns (address, string memory, string memory)
    {
        // Get configuration variables
=======
    function deployAtomicCappedMerkleAllowlist(
        bytes memory
    ) public returns (address, string memory) {
        // No args used
        console2.log("");
        console2.log("Deploying CappedMerkleAllowlist (Atomic)");

>>>>>>> 6c257646
        address atomicAuctionHouse = _getAddressNotZero("deployments.AtomicAuctionHouse");
        string memory deploymentKey = _getDeploymentKey(sequenceName_);
        console2.log("    deploymentKey:", deploymentKey);
        Callbacks.Permissions memory permissions = Callbacks.Permissions({
            onCreate: true,
            onCancel: false,
            onCurate: false,
            onPurchase: true,
            onBid: true,
            onSettle: false,
            receiveQuoteTokens: false,
            sendBaseTokens: false
        });

        // Get the salt
        bytes32 salt_ = _getSalt(
            deploymentKey,
            type(CappedMerkleAllowlist).creationCode,
            abi.encode(atomicAuctionHouse, permissions)
        );

        // Revert if the salt is not set
        require(salt_ != bytes32(0), "Salt not set");

        // Deploy the module
        console2.log("    salt:", vm.toString(salt_));

        vm.broadcast();
        CappedMerkleAllowlist cbAtomicCappedMerkleAllowlist =
            new CappedMerkleAllowlist{salt: salt_}(atomicAuctionHouse, permissions);
        console2.log("");
        console2.log("    deployed at:", address(cbAtomicCappedMerkleAllowlist));

        return (address(cbAtomicCappedMerkleAllowlist), _PREFIX_CALLBACKS, deploymentKey);
    }

<<<<<<< HEAD
    function deployBatchCappedMerkleAllowlist(string memory sequenceName_)
        public
        returns (address, string memory, string memory)
    {
        // Get configuration variables
=======
    function deployBatchCappedMerkleAllowlist(
        bytes memory
    ) public returns (address, string memory) {
        // No args used
        console2.log("");
        console2.log("Deploying CappedMerkleAllowlist (Batch)");

>>>>>>> 6c257646
        address batchAuctionHouse = _getAddressNotZero("deployments.BatchAuctionHouse");
        string memory deploymentKey = _getDeploymentKey(sequenceName_);
        console2.log("    deploymentKey:", deploymentKey);
        Callbacks.Permissions memory permissions = Callbacks.Permissions({
            onCreate: true,
            onCancel: false,
            onCurate: false,
            onPurchase: true,
            onBid: true,
            onSettle: false,
            receiveQuoteTokens: false,
            sendBaseTokens: false
        });

        // Get the salt
        bytes32 salt_ = _getSalt(
            deploymentKey,
            type(CappedMerkleAllowlist).creationCode,
            abi.encode(batchAuctionHouse, permissions)
        );

        // Revert if the salt is not set
        require(salt_ != bytes32(0), "Salt not set");

        // Deploy the module
        console2.log("    salt:", vm.toString(salt_));

        vm.broadcast();
        CappedMerkleAllowlist cbBatchCappedMerkleAllowlist =
            new CappedMerkleAllowlist{salt: salt_}(batchAuctionHouse, permissions);
        console2.log("");
        console2.log("    deployed at:", address(cbBatchCappedMerkleAllowlist));

        return (address(cbBatchCappedMerkleAllowlist), _PREFIX_CALLBACKS, deploymentKey);
    }

    function deployAtomicMerkleAllowlist(string memory sequenceName_)
        public
        returns (address, string memory, string memory)
    {
        // Get configuration variables
        address atomicAuctionHouse = _getAddressNotZero("deployments.AtomicAuctionHouse");
        string memory deploymentKey = _getDeploymentKey(sequenceName_);
        console2.log("    deploymentKey:", deploymentKey);
        Callbacks.Permissions memory permissions = Callbacks.Permissions({
            onCreate: true,
            onCancel: false,
            onCurate: false,
            onPurchase: true,
            onBid: true,
            onSettle: false,
            receiveQuoteTokens: false,
            sendBaseTokens: false
        });

        // Get the salt
        bytes32 salt_ = _getSalt(
            deploymentKey,
            type(MerkleAllowlist).creationCode,
            abi.encode(atomicAuctionHouse, permissions)
        );

        // Revert if the salt is not set
        require(salt_ != bytes32(0), "Salt not set");

        // Deploy the module
        console2.log("    salt:", vm.toString(salt_));

        vm.broadcast();
        MerkleAllowlist cbAtomicMerkleAllowlist =
            new MerkleAllowlist{salt: salt_}(atomicAuctionHouse, permissions);
        console2.log("");
        console2.log("    deployed at:", address(cbAtomicMerkleAllowlist));

        return (address(cbAtomicMerkleAllowlist), _PREFIX_CALLBACKS, deploymentKey);
    }

    function deployBatchMerkleAllowlist(string memory sequenceName_)
        public
        returns (address, string memory, string memory)
    {
        // Get configuration variables
        address batchAuctionHouse = _getAddressNotZero("deployments.BatchAuctionHouse");
        string memory deploymentKey = _getDeploymentKey(sequenceName_);
        console2.log("    deploymentKey:", deploymentKey);
        Callbacks.Permissions memory permissions = Callbacks.Permissions({
            onCreate: true,
            onCancel: false,
            onCurate: false,
            onPurchase: true,
            onBid: true,
            onSettle: false,
            receiveQuoteTokens: false,
            sendBaseTokens: false
        });

        // Get the salt
        bytes32 salt_ = _getSalt(
            deploymentKey,
            type(MerkleAllowlist).creationCode,
            abi.encode(batchAuctionHouse, permissions)
        );

        // Revert if the salt is not set
        require(salt_ != bytes32(0), "Salt not set");

        // Deploy the module
        console2.log("    salt:", vm.toString(salt_));

        vm.broadcast();
        MerkleAllowlist cbBatchMerkleAllowlist =
            new MerkleAllowlist{salt: salt_}(batchAuctionHouse, permissions);
        console2.log("");
        console2.log("    deployed at:", address(cbBatchMerkleAllowlist));

        return (address(cbBatchMerkleAllowlist), _PREFIX_CALLBACKS, deploymentKey);
    }

    function deployAtomicTokenAllowlist(string memory sequenceName_)
        public
        returns (address, string memory, string memory)
    {
        // Get configuration variables
        address atomicAuctionHouse = _getAddressNotZero("deployments.AtomicAuctionHouse");
        string memory deploymentKey = _getDeploymentKey(sequenceName_);
        console2.log("    deploymentKey:", deploymentKey);
        Callbacks.Permissions memory permissions = Callbacks.Permissions({
            onCreate: true,
            onCancel: false,
            onCurate: false,
            onPurchase: true,
            onBid: true,
            onSettle: false,
            receiveQuoteTokens: false,
            sendBaseTokens: false
        });

        // Get the salt
        bytes32 salt_ = _getSalt(
            deploymentKey,
            type(TokenAllowlist).creationCode,
            abi.encode(atomicAuctionHouse, permissions)
        );

        // Revert if the salt is not set
        require(salt_ != bytes32(0), "Salt not set");

        // Deploy the module
        console2.log("    salt:", vm.toString(salt_));

        vm.broadcast();
        TokenAllowlist cbAtomicTokenAllowlist =
            new TokenAllowlist{salt: salt_}(atomicAuctionHouse, permissions);
        console2.log("");
        console2.log("    deployed at:", address(cbAtomicTokenAllowlist));

        return (address(cbAtomicTokenAllowlist), _PREFIX_CALLBACKS, deploymentKey);
    }

    function deployBatchTokenAllowlist(string memory sequenceName_)
        public
        returns (address, string memory, string memory)
    {
        // Get configuration variables
        address batchAuctionHouse = _getAddressNotZero("deployments.BatchAuctionHouse");
        string memory deploymentKey = _getDeploymentKey(sequenceName_);
        console2.log("    deploymentKey:", deploymentKey);
        Callbacks.Permissions memory permissions = Callbacks.Permissions({
            onCreate: true,
            onCancel: false,
            onCurate: false,
            onPurchase: true,
            onBid: true,
            onSettle: false,
            receiveQuoteTokens: false,
            sendBaseTokens: false
        });

        // Get the salt
        bytes32 salt_ = _getSalt(
            deploymentKey,
            type(TokenAllowlist).creationCode,
            abi.encode(batchAuctionHouse, permissions)
        );

        // Revert if the salt is not set
        require(salt_ != bytes32(0), "Salt not set");

        // Deploy the module
        console2.log("    salt:", vm.toString(salt_));

        vm.broadcast();
        TokenAllowlist cbBatchTokenAllowlist =
            new TokenAllowlist{salt: salt_}(batchAuctionHouse, permissions);
        console2.log("");
        console2.log("    deployed at:", address(cbBatchTokenAllowlist));

        return (address(cbBatchTokenAllowlist), _PREFIX_CALLBACKS, deploymentKey);
    }

<<<<<<< HEAD
    function deployAtomicAllocatedMerkleAllowlist(string memory sequenceName_)
        public
        returns (address, string memory, string memory)
    {
        // Get configuration variables
=======
    function deployAtomicAllocatedMerkleAllowlist(
        bytes memory
    ) public returns (address, string memory) {
        // No args used
        console2.log("");
        console2.log("Deploying AllocatedMerkleAllowlist (Atomic)");

>>>>>>> 6c257646
        address atomicAuctionHouse = _getAddressNotZero("deployments.AtomicAuctionHouse");
        string memory deploymentKey = _getDeploymentKey(sequenceName_);
        console2.log("    deploymentKey:", deploymentKey);
        Callbacks.Permissions memory permissions = Callbacks.Permissions({
            onCreate: true,
            onCancel: false,
            onCurate: false,
            onPurchase: true,
            onBid: true,
            onSettle: false,
            receiveQuoteTokens: false,
            sendBaseTokens: false
        });

        // Get the salt
        bytes32 salt_ = _getSalt(
            deploymentKey,
            type(AllocatedMerkleAllowlist).creationCode,
            abi.encode(atomicAuctionHouse, permissions)
        );

        // Revert if the salt is not set
        require(salt_ != bytes32(0), "Salt not set");

        // Deploy the module
        console2.log("    salt:", vm.toString(salt_));

        vm.broadcast();
        AllocatedMerkleAllowlist cbAtomicAllocatedMerkleAllowlist =
            new AllocatedMerkleAllowlist{salt: salt_}(atomicAuctionHouse, permissions);
        console2.log("");
        console2.log("    deployed at:", address(cbAtomicAllocatedMerkleAllowlist));

        return (address(cbAtomicAllocatedMerkleAllowlist), _PREFIX_CALLBACKS, deploymentKey);
    }

<<<<<<< HEAD
    function deployBatchAllocatedMerkleAllowlist(string memory sequenceName_)
        public
        returns (address, string memory, string memory)
    {
        // Get configuration variables
=======
    function deployBatchAllocatedMerkleAllowlist(
        bytes memory
    ) public returns (address, string memory) {
        // No args used
        console2.log("");
        console2.log("Deploying AllocatedMerkleAllowlist (Batch)");

>>>>>>> 6c257646
        address batchAuctionHouse = _getAddressNotZero("deployments.BatchAuctionHouse");
        string memory deploymentKey = _getDeploymentKey(sequenceName_);
        console2.log("    deploymentKey:", deploymentKey);
        Callbacks.Permissions memory permissions = Callbacks.Permissions({
            onCreate: true,
            onCancel: false,
            onCurate: false,
            onPurchase: true,
            onBid: true,
            onSettle: false,
            receiveQuoteTokens: false,
            sendBaseTokens: false
        });

        // Get the salt
        bytes32 salt_ = _getSalt(
            deploymentKey,
            type(AllocatedMerkleAllowlist).creationCode,
            abi.encode(batchAuctionHouse, permissions)
        );

        // Revert if the salt is not set
        require(salt_ != bytes32(0), "Salt not set");

        // Deploy the module
        console2.log("    salt:", vm.toString(salt_));

        vm.broadcast();
        AllocatedMerkleAllowlist cbBatchAllocatedMerkleAllowlist =
            new AllocatedMerkleAllowlist{salt: salt_}(batchAuctionHouse, permissions);
        console2.log("");
        console2.log("    deployed at:", address(cbBatchAllocatedMerkleAllowlist));

        return (address(cbBatchAllocatedMerkleAllowlist), _PREFIX_CALLBACKS, deploymentKey);
    }

<<<<<<< HEAD
    function deployBatchBaselineAllocatedAllowlist(string memory sequenceName_)
        public
        returns (address, string memory, string memory)
    {
        // Get configuration variables
        address batchAuctionHouse = _getAddressNotZero("deployments.BatchAuctionHouse");
        address baselineKernel = _getSequenceAddress(sequenceName_, "args.baselineKernel");
        console2.log("    baselineKernel:", baselineKernel);
        address baselineOwner = _getSequenceAddress(sequenceName_, "args.baselineOwner");
        console2.log("    baselineOwner:", baselineOwner);
        address reserveToken = _getSequenceAddress(sequenceName_, "args.reserveToken");
        console2.log("    reserveToken:", reserveToken);
        string memory deploymentKey = _getDeploymentKey(sequenceName_);
        console2.log("    deploymentKey:", deploymentKey);
=======
    function deployBatchBaselineAxisLaunch(
        bytes memory args_
    ) public returns (address, string memory) {
        // Decode arguments
        (address baselineKernel, address baselineOwner, address reserveToken) =
            abi.decode(args_, (address, address, address));

        // Validate arguments
        require(baselineKernel != address(0), "baselineKernel not set");
        require(baselineOwner != address(0), "baselineOwner not set");
        require(reserveToken != address(0), "reserveToken not set");

        console2.log("");
        console2.log("Deploying BaselineAxisLaunch (Batch)");
        console2.log("    Kernel", baselineKernel);
        console2.log("    Owner", baselineOwner);
        console2.log("    ReserveToken", reserveToken);

        address batchAuctionHouse = _getAddressNotZero("deployments.BatchAuctionHouse");

        // Get the salt
        // This supports an arbitrary salt key, which can be set in the deployment sequence
        // This is required as each callback is single-use
        bytes32 salt_ = _getSalt(
            "BaselineAxisLaunch",
            type(BaselineAxisLaunch).creationCode,
            abi.encode(batchAuctionHouse, baselineKernel, reserveToken, baselineOwner)
        );

        // Revert if the salt is not set
        require(salt_ != bytes32(0), "Salt not set");

        // Deploy the module
        console2.log("    salt:", vm.toString(salt_));

        vm.broadcast();
        BaselineAxisLaunch batchCallback = new BaselineAxisLaunch{salt: salt_}(
            batchAuctionHouse, baselineKernel, reserveToken, baselineOwner
        );
        console2.log("");
        console2.log("    BaselineAxisLaunch (Batch) deployed at:", address(batchCallback));

        // If the deployer is the executor,
        // install the module as a policy in the Baseline kernel
        BaselineKernel kernel = BaselineKernel(baselineKernel);
        if (kernel.executor() == msg.sender) {
            vm.broadcast();
            BaselineKernel(baselineKernel).executeAction(
                BaselineKernelActions.ActivatePolicy, address(batchCallback)
            );

            console2.log("    Policy activated in Baseline Kernel");
        } else {
            console2.log("    Policy activation skipped");
        }

        return (address(batchCallback), _PREFIX_CALLBACKS);
    }

    function deployBatchBaselineAllocatedAllowlist(
        bytes memory args_
    ) public returns (address, string memory) {
        // Decode arguments
        (address baselineKernel, address baselineOwner, address reserveToken) =
            abi.decode(args_, (address, address, address));
>>>>>>> 6c257646

        // Validate arguments
        require(baselineKernel != address(0), "baselineKernel not set");
        require(baselineOwner != address(0), "baselineOwner not set");
        require(reserveToken != address(0), "reserveToken not set");

        // Get the salt
        // This supports an arbitrary salt key, which can be set in the deployment sequence
        // This is required as each callback is single-use
        bytes32 salt_ = _getSalt(
            deploymentKey,
            type(BALwithAllocatedAllowlist).creationCode,
            abi.encode(batchAuctionHouse, baselineKernel, reserveToken, baselineOwner)
        );

        // Revert if the salt is not set
        require(salt_ != bytes32(0), "Salt not set");

        // Deploy the module
        console2.log("    salt:", vm.toString(salt_));

        vm.broadcast();
        BALwithAllocatedAllowlist batchAllowlist = new BALwithAllocatedAllowlist{salt: salt_}(
            batchAuctionHouse, baselineKernel, reserveToken, baselineOwner
        );
        console2.log("");
        console2.log("    deployed at:", address(batchAllowlist));

        // If the deployer is the executor,
        // install the module as a policy in the Baseline kernel
        BaselineKernel kernel = BaselineKernel(baselineKernel);
        if (kernel.executor() == msg.sender) {
            vm.broadcast();
            BaselineKernel(baselineKernel).executeAction(
                BaselineKernelActions.ActivatePolicy, address(batchAllowlist)
            );

            console2.log("    Policy activated in Baseline Kernel");
        } else {
            console2.log("    Policy activation skipped");
        }

        return (address(batchAllowlist), _PREFIX_CALLBACKS, deploymentKey);
    }

<<<<<<< HEAD
    function deployBatchBaselineAllowlist(string memory sequenceName_)
        public
        returns (address, string memory, string memory)
    {
        // Get configuration variables
        address batchAuctionHouse = _getAddressNotZero("deployments.BatchAuctionHouse");
        address baselineKernel = _getSequenceAddress(sequenceName_, "args.baselineKernel");
        console2.log("    baselineKernel:", baselineKernel);
        address baselineOwner = _getSequenceAddress(sequenceName_, "args.baselineOwner");
        console2.log("    baselineOwner:", baselineOwner);
        address reserveToken = _getSequenceAddress(sequenceName_, "args.reserveToken");
        console2.log("    reserveToken:", reserveToken);
        string memory deploymentKey = _getDeploymentKey(sequenceName_);
        console2.log("    deploymentKey:", deploymentKey);
=======
    function deployBatchBaselineAllowlist(
        bytes memory args_
    ) public returns (address, string memory) {
        // Decode arguments
        (address baselineKernel, address baselineOwner, address reserveToken) =
            abi.decode(args_, (address, address, address));
>>>>>>> 6c257646

        // Validate arguments
        require(baselineKernel != address(0), "baselineKernel not set");
        require(baselineOwner != address(0), "baselineOwner not set");
        require(reserveToken != address(0), "reserveToken not set");

        // Get the salt
        // This supports an arbitrary salt key, which can be set in the deployment sequence
        // This is required as each callback is single-use
        bytes32 salt_ = _getSalt(
            deploymentKey,
            type(BALwithAllowlist).creationCode,
            abi.encode(batchAuctionHouse, baselineKernel, reserveToken, baselineOwner)
        );

        // Revert if the salt is not set
        require(salt_ != bytes32(0), "Salt not set");

        // Deploy the module
        console2.log("    salt:", vm.toString(salt_));

        vm.broadcast();
        BALwithAllowlist batchAllowlist = new BALwithAllowlist{salt: salt_}(
            batchAuctionHouse, baselineKernel, reserveToken, baselineOwner
        );
        console2.log("");
        console2.log("    deployed at:", address(batchAllowlist));

        // If the deployer is the executor,
        // install the module as a policy in the Baseline kernel
        BaselineKernel kernel = BaselineKernel(baselineKernel);
        if (kernel.executor() == msg.sender) {
            vm.broadcast();
            BaselineKernel(baselineKernel).executeAction(
                BaselineKernelActions.ActivatePolicy, address(batchAllowlist)
            );

            console2.log("    Policy activated in Baseline Kernel");
        } else {
            console2.log("    Policy activation skipped");
        }

        return (address(batchAllowlist), _PREFIX_CALLBACKS, deploymentKey);
    }

<<<<<<< HEAD
    function deployBatchBaselineCappedAllowlist(string memory sequenceName_)
        public
        returns (address, string memory, string memory)
    {
        // Get configuration variables
        address batchAuctionHouse = _getAddressNotZero("deployments.BatchAuctionHouse");
        address baselineKernel = _getSequenceAddress(sequenceName_, "args.baselineKernel");
        console2.log("    baselineKernel:", baselineKernel);
        address baselineOwner = _getSequenceAddress(sequenceName_, "args.baselineOwner");
        console2.log("    baselineOwner:", baselineOwner);
        address reserveToken = _getSequenceAddress(sequenceName_, "args.reserveToken");
        console2.log("    reserveToken:", reserveToken);
        string memory deploymentKey = _getDeploymentKey(sequenceName_);
        console2.log("    deploymentKey:", deploymentKey);
=======
    function deployBatchBaselineCappedAllowlist(
        bytes memory args_
    ) public returns (address, string memory) {
        // Decode arguments
        (address baselineKernel, address baselineOwner, address reserveToken) =
            abi.decode(args_, (address, address, address));
>>>>>>> 6c257646

        // Validate arguments
        require(baselineKernel != address(0), "baselineKernel not set");
        require(baselineOwner != address(0), "baselineOwner not set");
        require(reserveToken != address(0), "reserveToken not set");

        // Get the salt
        // This supports an arbitrary salt key, which can be set in the deployment sequence
        // This is required as each callback is single-use
        bytes32 salt_ = _getSalt(
            deploymentKey,
            type(BALwithCappedAllowlist).creationCode,
            abi.encode(batchAuctionHouse, baselineKernel, reserveToken, baselineOwner)
        );

        // Revert if the salt is not set
        require(salt_ != bytes32(0), "Salt not set");

        // Deploy the module
        console2.log("    salt:", vm.toString(salt_));

        vm.broadcast();
        BALwithCappedAllowlist batchAllowlist = new BALwithCappedAllowlist{salt: salt_}(
            batchAuctionHouse, baselineKernel, reserveToken, baselineOwner
        );
        console2.log("");
        console2.log("    deployed at:", address(batchAllowlist));

        // If the deployer is the executor,
        // install the module as a policy in the Baseline kernel
        BaselineKernel kernel = BaselineKernel(baselineKernel);
        if (kernel.executor() == msg.sender) {
            vm.broadcast();
            BaselineKernel(baselineKernel).executeAction(
                BaselineKernelActions.ActivatePolicy, address(batchAllowlist)
            );

            console2.log("    Policy activated in Baseline Kernel");
        } else {
            console2.log("    Policy activation skipped");
        }

        return (address(batchAllowlist), _PREFIX_CALLBACKS, deploymentKey);
    }

<<<<<<< HEAD
    function deployBatchBaselineTokenAllowlist(string memory sequenceName_)
        public
        returns (address, string memory, string memory)
    {
        // Get configuration variables
        address batchAuctionHouse = _getAddressNotZero("deployments.BatchAuctionHouse");
        address baselineKernel = _getSequenceAddress(sequenceName_, "args.baselineKernel");
        console2.log("    baselineKernel:", baselineKernel);
        address baselineOwner = _getSequenceAddress(sequenceName_, "args.baselineOwner");
        console2.log("    baselineOwner:", baselineOwner);
        address reserveToken = _getSequenceAddress(sequenceName_, "args.reserveToken");
        console2.log("    reserveToken:", reserveToken);
        string memory deploymentKey = _getDeploymentKey(sequenceName_);
        console2.log("    deploymentKey:", deploymentKey);
=======
    function deployBatchBaselineTokenAllowlist(
        bytes memory args_
    ) public returns (address, string memory) {
        // Decode arguments
        (address baselineKernel, address baselineOwner, address reserveToken) =
            abi.decode(args_, (address, address, address));
>>>>>>> 6c257646

        // Validate arguments
        require(baselineKernel != address(0), "baselineKernel not set");
        require(baselineOwner != address(0), "baselineOwner not set");
        require(reserveToken != address(0), "reserveToken not set");

        // Get the salt
        // This supports an arbitrary salt key, which can be set in the deployment sequence
        // This is required as each callback is single-use
        bytes32 salt_ = _getSalt(
            deploymentKey,
            type(BALwithTokenAllowlist).creationCode,
            abi.encode(batchAuctionHouse, baselineKernel, reserveToken, baselineOwner)
        );

        // Revert if the salt is not set
        require(salt_ != bytes32(0), "Salt not set");

        // Deploy the module
        console2.log("    salt:", vm.toString(salt_));

        vm.broadcast();
        BALwithTokenAllowlist batchAllowlist = new BALwithTokenAllowlist{salt: salt_}(
            batchAuctionHouse, baselineKernel, reserveToken, baselineOwner
        );
        console2.log("");
        console2.log("    deployed at:", address(batchAllowlist));

        // If the deployer is the executor,
        // install the module as a policy in the Baseline kernel
        BaselineKernel kernel = BaselineKernel(baselineKernel);
        if (kernel.executor() == msg.sender) {
            vm.broadcast();
            BaselineKernel(baselineKernel).executeAction(
                BaselineKernelActions.ActivatePolicy, address(batchAllowlist)
            );

            console2.log("    Policy activated in Baseline Kernel");
        } else {
            console2.log("    Policy activation skipped");
        }

        return (address(batchAllowlist), _PREFIX_CALLBACKS, deploymentKey);
    }

    // ========== HELPER FUNCTIONS ========== //

    function _configureDeployment(string memory data_, string memory name_) internal {
        console2.log("");
        console2.log("    Configuring", name_);

        // Check if it should be installed in the AtomicAuctionHouse
        if (
            _sequenceKeyExists(name_, "installAtomicAuctionHouse")
                && _getSequenceBool(name_, "installAtomicAuctionHouse")
        ) {
            installAtomicAuctionHouseMap[name_] = true;
            console2.log("    Queueing for installation in AtomicAuctionHouse");
        } else {
            console2.log("    Skipping installation in AtomicAuctionHouse");
        }

        // Check if it should be installed in the BatchAuctionHouse
        if (
            _sequenceKeyExists(name_, "installBatchAuctionHouse")
                && _getSequenceBool(name_, "installBatchAuctionHouse")
        ) {
            installBatchAuctionHouseMap[name_] = true;
            console2.log("    Queueing for installation in BatchAuctionHouse");
        } else {
            console2.log("    Skipping installation in BatchAuctionHouse");
        }

        // Check if max fees need to be initialized
        uint48[2] memory maxFees;
        bytes memory maxReferrerFee = _readDataValue(data_, name_, "maxReferrerFee");
        bytes memory maxCuratorFee = _readDataValue(data_, name_, "maxCuratorFee");
        maxFees[0] = maxReferrerFee.length > 0
            ? abi.decode(_readDataValue(data_, name_, "maxReferrerFee"), (uint48))
            : 0;
        maxFees[1] = maxCuratorFee.length > 0
            ? abi.decode(_readDataValue(data_, name_, "maxCuratorFee"), (uint48))
            : 0;

        if (maxFees[0] != 0 || maxFees[1] != 0) {
            maxFeesMap[name_] = maxFees;
        }
    }

    /// @notice Get an address for a given key
    /// @dev    This variant will first check for the key in the
    ///         addresses from the current deployment sequence (stored in `deployedTo`),
    ///         followed by the contents of `env.json`.
    ///
    ///         If no value is found for the key, or it is the zero address, the function will revert.
    ///
    /// @param  key_    Key to look for
    /// @return address Returns the address
    function _getAddressNotZero(string memory key_) internal view returns (address) {
        // Get from the deployed addresses first
        address deployedAddress = deployedTo[key_];

        if (deployedAddress != address(0)) {
            console2.log("    %s: %s (from deployment addresses)", key_, deployedAddress);
            return deployedAddress;
        }

        return _envAddressNotZero(key_);
    }

    /// @notice Reads a raw bytes value from the deployment sequence
    function _readDataValue(
        string memory data_,
        string memory name_,
        string memory key_
    ) internal pure returns (bytes memory) {
        // This will return "0x" if the key doesn't exist
        return data_.parseRaw(_getSequenceKey(name_, key_));
    }
}<|MERGE_RESOLUTION|>--- conflicted
+++ resolved
@@ -263,21 +263,14 @@
 
     // ========== DEPLOYMENTS ========== //
 
-<<<<<<< HEAD
     function deployAtomicUniswapV2DirectToLiquidity(string memory sequenceName_)
         public
         returns (address, string memory, string memory)
     {
-        // Get configuration variables
-=======
-    function deployAtomicUniswapV2DirectToLiquidity(
-        bytes memory
-    ) public returns (address, string memory) {
-        // No args used
         console2.log("");
         console2.log("Deploying UniswapV2DirectToLiquidity (Atomic)");
 
->>>>>>> 6c257646
+        // Get configuration variables
         address atomicAuctionHouse = _getAddressNotZero("deployments.AtomicAuctionHouse");
         address uniswapV2Factory =
             _getEnvAddressOrOverride("constants.uniswapV2.factory", sequenceName_, "args.factory");
@@ -315,21 +308,14 @@
         return (address(cbAtomicUniswapV2Dtl), _PREFIX_CALLBACKS, deploymentKey);
     }
 
-<<<<<<< HEAD
     function deployBatchUniswapV2DirectToLiquidity(string memory sequenceName_)
         public
         returns (address, string memory, string memory)
     {
-        // Get configuration variables
-=======
-    function deployBatchUniswapV2DirectToLiquidity(
-        bytes memory
-    ) public returns (address, string memory) {
-        // No args used
         console2.log("");
         console2.log("Deploying UniswapV2DirectToLiquidity (Batch)");
 
->>>>>>> 6c257646
+        // Get configuration variables
         address batchAuctionHouse = _getAddressNotZero("deployments.BatchAuctionHouse");
         address uniswapV2Factory =
             _getEnvAddressOrOverride("constants.uniswapV2.factory", sequenceName_, "args.factory");
@@ -367,21 +353,14 @@
         return (address(cbBatchUniswapV2Dtl), _PREFIX_CALLBACKS, deploymentKey);
     }
 
-<<<<<<< HEAD
     function deployAtomicUniswapV3DirectToLiquidity(string memory sequenceName_)
         public
         returns (address, string memory, string memory)
     {
-        // Get configuration variables
-=======
-    function deployAtomicUniswapV3DirectToLiquidity(
-        bytes memory
-    ) public returns (address, string memory) {
-        // No args used
         console2.log("");
         console2.log("Deploying UniswapV3DirectToLiquidity (Atomic)");
 
->>>>>>> 6c257646
+        // Get configuration variables
         address atomicAuctionHouse = _getAddressNotZero("deployments.AtomicAuctionHouse");
         address uniswapV3Factory = _getEnvAddressOrOverride(
             "constants.uniswapV3.factory", sequenceName_, "args.uniswapV3Factory"
@@ -420,21 +399,14 @@
         return (address(cbAtomicUniswapV3Dtl), _PREFIX_CALLBACKS, deploymentKey);
     }
 
-<<<<<<< HEAD
     function deployBatchUniswapV3DirectToLiquidity(string memory sequenceName_)
         public
         returns (address, string memory, string memory)
     {
-        // Get configuration variables
-=======
-    function deployBatchUniswapV3DirectToLiquidity(
-        bytes memory
-    ) public returns (address, string memory) {
-        // No args used
         console2.log("");
         console2.log("Deploying UniswapV3DirectToLiquidity (Batch)");
 
->>>>>>> 6c257646
+        // Get configuration variables
         address batchAuctionHouse = _getAddressNotZero("deployments.BatchAuctionHouse");
         address uniswapV3Factory = _getEnvAddressOrOverride(
             "constants.uniswapV3.factory", sequenceName_, "args.uniswapV3Factory"
@@ -473,21 +445,14 @@
         return (address(cbBatchUniswapV3Dtl), _PREFIX_CALLBACKS, deploymentKey);
     }
 
-<<<<<<< HEAD
     function deployAtomicCappedMerkleAllowlist(string memory sequenceName_)
         public
         returns (address, string memory, string memory)
     {
-        // Get configuration variables
-=======
-    function deployAtomicCappedMerkleAllowlist(
-        bytes memory
-    ) public returns (address, string memory) {
-        // No args used
         console2.log("");
         console2.log("Deploying CappedMerkleAllowlist (Atomic)");
 
->>>>>>> 6c257646
+        // Get configuration variables
         address atomicAuctionHouse = _getAddressNotZero("deployments.AtomicAuctionHouse");
         string memory deploymentKey = _getDeploymentKey(sequenceName_);
         console2.log("    deploymentKey:", deploymentKey);
@@ -524,21 +489,14 @@
         return (address(cbAtomicCappedMerkleAllowlist), _PREFIX_CALLBACKS, deploymentKey);
     }
 
-<<<<<<< HEAD
     function deployBatchCappedMerkleAllowlist(string memory sequenceName_)
         public
         returns (address, string memory, string memory)
     {
-        // Get configuration variables
-=======
-    function deployBatchCappedMerkleAllowlist(
-        bytes memory
-    ) public returns (address, string memory) {
-        // No args used
         console2.log("");
         console2.log("Deploying CappedMerkleAllowlist (Batch)");
 
->>>>>>> 6c257646
+        // Get configuration variables
         address batchAuctionHouse = _getAddressNotZero("deployments.BatchAuctionHouse");
         string memory deploymentKey = _getDeploymentKey(sequenceName_);
         console2.log("    deploymentKey:", deploymentKey);
@@ -739,21 +697,14 @@
         return (address(cbBatchTokenAllowlist), _PREFIX_CALLBACKS, deploymentKey);
     }
 
-<<<<<<< HEAD
     function deployAtomicAllocatedMerkleAllowlist(string memory sequenceName_)
         public
         returns (address, string memory, string memory)
     {
-        // Get configuration variables
-=======
-    function deployAtomicAllocatedMerkleAllowlist(
-        bytes memory
-    ) public returns (address, string memory) {
-        // No args used
         console2.log("");
         console2.log("Deploying AllocatedMerkleAllowlist (Atomic)");
 
->>>>>>> 6c257646
+        // Get configuration variables
         address atomicAuctionHouse = _getAddressNotZero("deployments.AtomicAuctionHouse");
         string memory deploymentKey = _getDeploymentKey(sequenceName_);
         console2.log("    deploymentKey:", deploymentKey);
@@ -790,21 +741,14 @@
         return (address(cbAtomicAllocatedMerkleAllowlist), _PREFIX_CALLBACKS, deploymentKey);
     }
 
-<<<<<<< HEAD
     function deployBatchAllocatedMerkleAllowlist(string memory sequenceName_)
         public
         returns (address, string memory, string memory)
     {
-        // Get configuration variables
-=======
-    function deployBatchAllocatedMerkleAllowlist(
-        bytes memory
-    ) public returns (address, string memory) {
-        // No args used
         console2.log("");
         console2.log("Deploying AllocatedMerkleAllowlist (Batch)");
 
->>>>>>> 6c257646
+        // Get configuration variables
         address batchAuctionHouse = _getAddressNotZero("deployments.BatchAuctionHouse");
         string memory deploymentKey = _getDeploymentKey(sequenceName_);
         console2.log("    deploymentKey:", deploymentKey);
@@ -841,22 +785,6 @@
         return (address(cbBatchAllocatedMerkleAllowlist), _PREFIX_CALLBACKS, deploymentKey);
     }
 
-<<<<<<< HEAD
-    function deployBatchBaselineAllocatedAllowlist(string memory sequenceName_)
-        public
-        returns (address, string memory, string memory)
-    {
-        // Get configuration variables
-        address batchAuctionHouse = _getAddressNotZero("deployments.BatchAuctionHouse");
-        address baselineKernel = _getSequenceAddress(sequenceName_, "args.baselineKernel");
-        console2.log("    baselineKernel:", baselineKernel);
-        address baselineOwner = _getSequenceAddress(sequenceName_, "args.baselineOwner");
-        console2.log("    baselineOwner:", baselineOwner);
-        address reserveToken = _getSequenceAddress(sequenceName_, "args.reserveToken");
-        console2.log("    reserveToken:", reserveToken);
-        string memory deploymentKey = _getDeploymentKey(sequenceName_);
-        console2.log("    deploymentKey:", deploymentKey);
-=======
     function deployBatchBaselineAxisLaunch(
         bytes memory args_
     ) public returns (address, string memory) {
@@ -916,13 +844,20 @@
         return (address(batchCallback), _PREFIX_CALLBACKS);
     }
 
-    function deployBatchBaselineAllocatedAllowlist(
-        bytes memory args_
-    ) public returns (address, string memory) {
-        // Decode arguments
-        (address baselineKernel, address baselineOwner, address reserveToken) =
-            abi.decode(args_, (address, address, address));
->>>>>>> 6c257646
+    function deployBatchBaselineAllocatedAllowlist(string memory sequenceName_)
+        public
+        returns (address, string memory, string memory)
+    {
+        // Get configuration variables
+        address batchAuctionHouse = _getAddressNotZero("deployments.BatchAuctionHouse");
+        address baselineKernel = _getSequenceAddress(sequenceName_, "args.baselineKernel");
+        console2.log("    baselineKernel:", baselineKernel);
+        address baselineOwner = _getSequenceAddress(sequenceName_, "args.baselineOwner");
+        console2.log("    baselineOwner:", baselineOwner);
+        address reserveToken = _getSequenceAddress(sequenceName_, "args.reserveToken");
+        console2.log("    reserveToken:", reserveToken);
+        string memory deploymentKey = _getDeploymentKey(sequenceName_);
+        console2.log("    deploymentKey:", deploymentKey);
 
         // Validate arguments
         require(baselineKernel != address(0), "baselineKernel not set");
@@ -968,7 +903,6 @@
         return (address(batchAllowlist), _PREFIX_CALLBACKS, deploymentKey);
     }
 
-<<<<<<< HEAD
     function deployBatchBaselineAllowlist(string memory sequenceName_)
         public
         returns (address, string memory, string memory)
@@ -983,14 +917,6 @@
         console2.log("    reserveToken:", reserveToken);
         string memory deploymentKey = _getDeploymentKey(sequenceName_);
         console2.log("    deploymentKey:", deploymentKey);
-=======
-    function deployBatchBaselineAllowlist(
-        bytes memory args_
-    ) public returns (address, string memory) {
-        // Decode arguments
-        (address baselineKernel, address baselineOwner, address reserveToken) =
-            abi.decode(args_, (address, address, address));
->>>>>>> 6c257646
 
         // Validate arguments
         require(baselineKernel != address(0), "baselineKernel not set");
@@ -1036,7 +962,6 @@
         return (address(batchAllowlist), _PREFIX_CALLBACKS, deploymentKey);
     }
 
-<<<<<<< HEAD
     function deployBatchBaselineCappedAllowlist(string memory sequenceName_)
         public
         returns (address, string memory, string memory)
@@ -1051,14 +976,6 @@
         console2.log("    reserveToken:", reserveToken);
         string memory deploymentKey = _getDeploymentKey(sequenceName_);
         console2.log("    deploymentKey:", deploymentKey);
-=======
-    function deployBatchBaselineCappedAllowlist(
-        bytes memory args_
-    ) public returns (address, string memory) {
-        // Decode arguments
-        (address baselineKernel, address baselineOwner, address reserveToken) =
-            abi.decode(args_, (address, address, address));
->>>>>>> 6c257646
 
         // Validate arguments
         require(baselineKernel != address(0), "baselineKernel not set");
@@ -1104,7 +1021,6 @@
         return (address(batchAllowlist), _PREFIX_CALLBACKS, deploymentKey);
     }
 
-<<<<<<< HEAD
     function deployBatchBaselineTokenAllowlist(string memory sequenceName_)
         public
         returns (address, string memory, string memory)
@@ -1119,14 +1035,6 @@
         console2.log("    reserveToken:", reserveToken);
         string memory deploymentKey = _getDeploymentKey(sequenceName_);
         console2.log("    deploymentKey:", deploymentKey);
-=======
-    function deployBatchBaselineTokenAllowlist(
-        bytes memory args_
-    ) public returns (address, string memory) {
-        // Decode arguments
-        (address baselineKernel, address baselineOwner, address reserveToken) =
-            abi.decode(args_, (address, address, address));
->>>>>>> 6c257646
 
         // Validate arguments
         require(baselineKernel != address(0), "baselineKernel not set");
