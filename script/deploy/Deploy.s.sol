--- conflicted
+++ resolved
@@ -263,21 +263,11 @@
 
     // ========== DEPLOYMENTS ========== //
 
-<<<<<<< HEAD
     function deployAtomicUniswapV2DirectToLiquidity(string memory sequenceName_)
         public
         returns (address, string memory, string memory)
     {
         // Get configuration variables
-=======
-    function deployAtomicUniswapV2DirectToLiquidity(
-        bytes memory
-    ) public returns (address, string memory) {
-        // No args used
-        console2.log("");
-        console2.log("Deploying UniswapV2DirectToLiquidity (Atomic)");
-
->>>>>>> 88668acc
         address atomicAuctionHouse = _getAddressNotZero("deployments.AtomicAuctionHouse");
         address uniswapV2Factory =
             _getEnvAddressOrOverride("constants.uniswapV2.factory", sequenceName_, "args.factory");
@@ -315,21 +305,11 @@
         return (address(cbAtomicUniswapV2Dtl), _PREFIX_CALLBACKS, deploymentKey);
     }
 
-<<<<<<< HEAD
     function deployBatchUniswapV2DirectToLiquidity(string memory sequenceName_)
         public
         returns (address, string memory, string memory)
     {
         // Get configuration variables
-=======
-    function deployBatchUniswapV2DirectToLiquidity(
-        bytes memory
-    ) public returns (address, string memory) {
-        // No args used
-        console2.log("");
-        console2.log("Deploying UniswapV2DirectToLiquidity (Batch)");
-
->>>>>>> 88668acc
         address batchAuctionHouse = _getAddressNotZero("deployments.BatchAuctionHouse");
         address uniswapV2Factory =
             _getEnvAddressOrOverride("constants.uniswapV2.factory", sequenceName_, "args.factory");
@@ -367,21 +347,11 @@
         return (address(cbBatchUniswapV2Dtl), _PREFIX_CALLBACKS, deploymentKey);
     }
 
-<<<<<<< HEAD
     function deployAtomicUniswapV3DirectToLiquidity(string memory sequenceName_)
         public
         returns (address, string memory, string memory)
     {
         // Get configuration variables
-=======
-    function deployAtomicUniswapV3DirectToLiquidity(
-        bytes memory
-    ) public returns (address, string memory) {
-        // No args used
-        console2.log("");
-        console2.log("Deploying UniswapV3DirectToLiquidity (Atomic)");
-
->>>>>>> 88668acc
         address atomicAuctionHouse = _getAddressNotZero("deployments.AtomicAuctionHouse");
         address uniswapV3Factory = _getEnvAddressOrOverride(
             "constants.uniswapV3.factory", sequenceName_, "args.uniswapV3Factory"
@@ -420,21 +390,11 @@
         return (address(cbAtomicUniswapV3Dtl), _PREFIX_CALLBACKS, deploymentKey);
     }
 
-<<<<<<< HEAD
     function deployBatchUniswapV3DirectToLiquidity(string memory sequenceName_)
         public
         returns (address, string memory, string memory)
     {
         // Get configuration variables
-=======
-    function deployBatchUniswapV3DirectToLiquidity(
-        bytes memory
-    ) public returns (address, string memory) {
-        // No args used
-        console2.log("");
-        console2.log("Deploying UniswapV3DirectToLiquidity (Batch)");
-
->>>>>>> 88668acc
         address batchAuctionHouse = _getAddressNotZero("deployments.BatchAuctionHouse");
         address uniswapV3Factory = _getEnvAddressOrOverride(
             "constants.uniswapV3.factory", sequenceName_, "args.uniswapV3Factory"
@@ -473,21 +433,11 @@
         return (address(cbBatchUniswapV3Dtl), _PREFIX_CALLBACKS, deploymentKey);
     }
 
-<<<<<<< HEAD
     function deployAtomicCappedMerkleAllowlist(string memory sequenceName_)
         public
         returns (address, string memory, string memory)
     {
         // Get configuration variables
-=======
-    function deployAtomicCappedMerkleAllowlist(
-        bytes memory
-    ) public returns (address, string memory) {
-        // No args used
-        console2.log("");
-        console2.log("Deploying CappedMerkleAllowlist (Atomic)");
-
->>>>>>> 88668acc
         address atomicAuctionHouse = _getAddressNotZero("deployments.AtomicAuctionHouse");
         string memory deploymentKey = _getDeploymentKey(sequenceName_);
         console2.log("    deploymentKey:", deploymentKey);
@@ -524,21 +474,11 @@
         return (address(cbAtomicCappedMerkleAllowlist), _PREFIX_CALLBACKS, deploymentKey);
     }
 
-<<<<<<< HEAD
     function deployBatchCappedMerkleAllowlist(string memory sequenceName_)
         public
         returns (address, string memory, string memory)
     {
         // Get configuration variables
-=======
-    function deployBatchCappedMerkleAllowlist(
-        bytes memory
-    ) public returns (address, string memory) {
-        // No args used
-        console2.log("");
-        console2.log("Deploying CappedMerkleAllowlist (Batch)");
-
->>>>>>> 88668acc
         address batchAuctionHouse = _getAddressNotZero("deployments.BatchAuctionHouse");
         string memory deploymentKey = _getDeploymentKey(sequenceName_);
         console2.log("    deploymentKey:", deploymentKey);
@@ -739,21 +679,11 @@
         return (address(cbBatchTokenAllowlist), _PREFIX_CALLBACKS, deploymentKey);
     }
 
-<<<<<<< HEAD
     function deployAtomicAllocatedMerkleAllowlist(string memory sequenceName_)
         public
         returns (address, string memory, string memory)
     {
         // Get configuration variables
-=======
-    function deployAtomicAllocatedMerkleAllowlist(
-        bytes memory
-    ) public returns (address, string memory) {
-        // No args used
-        console2.log("");
-        console2.log("Deploying AllocatedMerkleAllowlist (Atomic)");
-
->>>>>>> 88668acc
         address atomicAuctionHouse = _getAddressNotZero("deployments.AtomicAuctionHouse");
         string memory deploymentKey = _getDeploymentKey(sequenceName_);
         console2.log("    deploymentKey:", deploymentKey);
@@ -790,21 +720,11 @@
         return (address(cbAtomicAllocatedMerkleAllowlist), _PREFIX_CALLBACKS, deploymentKey);
     }
 
-<<<<<<< HEAD
     function deployBatchAllocatedMerkleAllowlist(string memory sequenceName_)
         public
         returns (address, string memory, string memory)
     {
         // Get configuration variables
-=======
-    function deployBatchAllocatedMerkleAllowlist(
-        bytes memory
-    ) public returns (address, string memory) {
-        // No args used
-        console2.log("");
-        console2.log("Deploying AllocatedMerkleAllowlist (Batch)");
-
->>>>>>> 88668acc
         address batchAuctionHouse = _getAddressNotZero("deployments.BatchAuctionHouse");
         string memory deploymentKey = _getDeploymentKey(sequenceName_);
         console2.log("    deploymentKey:", deploymentKey);
@@ -841,7 +761,6 @@
         return (address(cbBatchAllocatedMerkleAllowlist), _PREFIX_CALLBACKS, deploymentKey);
     }
 
-<<<<<<< HEAD
     function deployBatchBaselineAllocatedAllowlist(string memory sequenceName_)
         public
         returns (address, string memory, string memory)
@@ -856,73 +775,6 @@
         console2.log("    reserveToken:", reserveToken);
         string memory deploymentKey = _getDeploymentKey(sequenceName_);
         console2.log("    deploymentKey:", deploymentKey);
-=======
-    function deployBatchBaselineAxisLaunch(
-        bytes memory args_
-    ) public returns (address, string memory) {
-        // Decode arguments
-        (address baselineKernel, address baselineOwner, address reserveToken) =
-            abi.decode(args_, (address, address, address));
-
-        // Validate arguments
-        require(baselineKernel != address(0), "baselineKernel not set");
-        require(baselineOwner != address(0), "baselineOwner not set");
-        require(reserveToken != address(0), "reserveToken not set");
-
-        console2.log("");
-        console2.log("Deploying BaselineAxisLaunch (Batch)");
-        console2.log("    Kernel", baselineKernel);
-        console2.log("    Owner", baselineOwner);
-        console2.log("    ReserveToken", reserveToken);
-
-        address batchAuctionHouse = _getAddressNotZero("deployments.BatchAuctionHouse");
-
-        // Get the salt
-        // This supports an arbitrary salt key, which can be set in the deployment sequence
-        // This is required as each callback is single-use
-        bytes32 salt_ = _getSalt(
-            "BaselineAxisLaunch",
-            type(BaselineAxisLaunch).creationCode,
-            abi.encode(batchAuctionHouse, baselineKernel, reserveToken, baselineOwner)
-        );
-
-        // Revert if the salt is not set
-        require(salt_ != bytes32(0), "Salt not set");
-
-        // Deploy the module
-        console2.log("    salt:", vm.toString(salt_));
-
-        vm.broadcast();
-        BaselineAxisLaunch batchCallback = new BaselineAxisLaunch{salt: salt_}(
-            batchAuctionHouse, baselineKernel, reserveToken, baselineOwner
-        );
-        console2.log("");
-        console2.log("    BaselineAxisLaunch (Batch) deployed at:", address(batchCallback));
-
-        // If the deployer is the executor,
-        // install the module as a policy in the Baseline kernel
-        BaselineKernel kernel = BaselineKernel(baselineKernel);
-        if (kernel.executor() == msg.sender) {
-            vm.broadcast();
-            BaselineKernel(baselineKernel).executeAction(
-                BaselineKernelActions.ActivatePolicy, address(batchCallback)
-            );
-
-            console2.log("    Policy activated in Baseline Kernel");
-        } else {
-            console2.log("    Policy activation skipped");
-        }
-
-        return (address(batchCallback), _PREFIX_CALLBACKS);
-    }
-
-    function deployBatchBaselineAllocatedAllowlist(
-        bytes memory args_
-    ) public returns (address, string memory) {
-        // Decode arguments
-        (address baselineKernel, address baselineOwner, address reserveToken) =
-            abi.decode(args_, (address, address, address));
->>>>>>> 88668acc
 
         // Validate arguments
         require(baselineKernel != address(0), "baselineKernel not set");
@@ -968,7 +820,6 @@
         return (address(batchAllowlist), _PREFIX_CALLBACKS, deploymentKey);
     }
 
-<<<<<<< HEAD
     function deployBatchBaselineAllowlist(string memory sequenceName_)
         public
         returns (address, string memory, string memory)
@@ -983,14 +834,6 @@
         console2.log("    reserveToken:", reserveToken);
         string memory deploymentKey = _getDeploymentKey(sequenceName_);
         console2.log("    deploymentKey:", deploymentKey);
-=======
-    function deployBatchBaselineAllowlist(
-        bytes memory args_
-    ) public returns (address, string memory) {
-        // Decode arguments
-        (address baselineKernel, address baselineOwner, address reserveToken) =
-            abi.decode(args_, (address, address, address));
->>>>>>> 88668acc
 
         // Validate arguments
         require(baselineKernel != address(0), "baselineKernel not set");
@@ -1036,7 +879,6 @@
         return (address(batchAllowlist), _PREFIX_CALLBACKS, deploymentKey);
     }
 
-<<<<<<< HEAD
     function deployBatchBaselineCappedAllowlist(string memory sequenceName_)
         public
         returns (address, string memory, string memory)
@@ -1051,14 +893,6 @@
         console2.log("    reserveToken:", reserveToken);
         string memory deploymentKey = _getDeploymentKey(sequenceName_);
         console2.log("    deploymentKey:", deploymentKey);
-=======
-    function deployBatchBaselineCappedAllowlist(
-        bytes memory args_
-    ) public returns (address, string memory) {
-        // Decode arguments
-        (address baselineKernel, address baselineOwner, address reserveToken) =
-            abi.decode(args_, (address, address, address));
->>>>>>> 88668acc
 
         // Validate arguments
         require(baselineKernel != address(0), "baselineKernel not set");
@@ -1104,7 +938,6 @@
         return (address(batchAllowlist), _PREFIX_CALLBACKS, deploymentKey);
     }
 
-<<<<<<< HEAD
     function deployBatchBaselineTokenAllowlist(string memory sequenceName_)
         public
         returns (address, string memory, string memory)
@@ -1119,14 +952,6 @@
         console2.log("    reserveToken:", reserveToken);
         string memory deploymentKey = _getDeploymentKey(sequenceName_);
         console2.log("    deploymentKey:", deploymentKey);
-=======
-    function deployBatchBaselineTokenAllowlist(
-        bytes memory args_
-    ) public returns (address, string memory) {
-        // Decode arguments
-        (address baselineKernel, address baselineOwner, address reserveToken) =
-            abi.decode(args_, (address, address, address));
->>>>>>> 88668acc
 
         // Validate arguments
         require(baselineKernel != address(0), "baselineKernel not set");
