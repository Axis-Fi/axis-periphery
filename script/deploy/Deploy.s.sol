// SPDX-License-Identifier: UNLICENSED
pragma solidity 0.8.19;

// Scripting libraries
import {Script, console2} from "@forge-std-1.9.1/Script.sol";
import {stdJson} from "@forge-std-1.9.1/StdJson.sol";
import {WithSalts} from "../salts/WithSalts.s.sol";
import {WithDeploySequence} from "./WithDeploySequence.s.sol";

// axis-core
import {Keycode, keycodeFromVeecode} from "@axis-core-1.0.1/modules/Keycode.sol";
import {Module} from "@axis-core-1.0.1/modules/Modules.sol";
import {AtomicAuctionHouse} from "@axis-core-1.0.1/AtomicAuctionHouse.sol";
import {BatchAuctionHouse} from "@axis-core-1.0.1/BatchAuctionHouse.sol";
import {IFeeManager} from "@axis-core-1.0.1/interfaces/IFeeManager.sol";
import {Callbacks} from "@axis-core-1.0.1/lib/Callbacks.sol";

// Uniswap
import {IUniswapV2Router02} from "@uniswap-v2-periphery-1.0.1/interfaces/IUniswapV2Router02.sol";
import {GUniFactory} from "@g-uni-v1-core-0.9.9/GUniFactory.sol";

// Callbacks
import {UniswapV2DirectToLiquidity} from "../../src/callbacks/liquidity/UniswapV2DTL.sol";
import {UniswapV3DirectToLiquidity} from "../../src/callbacks/liquidity/UniswapV3DTL.sol";
import {CappedMerkleAllowlist} from "../../src/callbacks/allowlists/CappedMerkleAllowlist.sol";
import {MerkleAllowlist} from "../../src/callbacks/allowlists/MerkleAllowlist.sol";
import {TokenAllowlist} from "../../src/callbacks/allowlists/TokenAllowlist.sol";
import {AllocatedMerkleAllowlist} from "../../src/callbacks/allowlists/AllocatedMerkleAllowlist.sol";
import {BaselineAxisLaunch} from "../../src/callbacks/liquidity/BaselineV2/BaselineAxisLaunch.sol";
import {BALwithAllowlist} from "../../src/callbacks/liquidity/BaselineV2/BALwithAllowlist.sol";
import {BALwithAllocatedAllowlist} from
    "../../src/callbacks/liquidity/BaselineV2/BALwithAllocatedAllowlist.sol";
import {BALwithCappedAllowlist} from
    "../../src/callbacks/liquidity/BaselineV2/BALwithCappedAllowlist.sol";
import {BALwithTokenAllowlist} from
    "../../src/callbacks/liquidity/BaselineV2/BALwithTokenAllowlist.sol";

// Baseline
import {
    Kernel as BaselineKernel,
    Actions as BaselineKernelActions
} from "../../src/callbacks/liquidity/BaselineV2/lib/Kernel.sol";

/// @notice Declarative deployment script that reads a deployment sequence (with constructor args)
///         and a configured environment file to deploy and install contracts in the Axis protocol.
contract Deploy is Script, WithDeploySequence, WithSalts {
    using stdJson for string;

    string internal constant _PREFIX_DEPLOYMENT_ROOT = "deployments";
    string internal constant _PREFIX_CALLBACKS = "deployments.callbacks";
    string internal constant _PREFIX_AUCTION_MODULES = "deployments.auctionModules";
    string internal constant _PREFIX_DERIVATIVE_MODULES = "deployments.derivativeModules";

    bytes internal constant _ATOMIC_AUCTION_HOUSE_NAME = "AtomicAuctionHouse";
    bytes internal constant _BATCH_AUCTION_HOUSE_NAME = "BatchAuctionHouse";
    bytes internal constant _BLAST_ATOMIC_AUCTION_HOUSE_NAME = "BlastAtomicAuctionHouse";
    bytes internal constant _BLAST_BATCH_AUCTION_HOUSE_NAME = "BlastBatchAuctionHouse";

    // Deploy system storage
    mapping(string => bytes) public argsMap;
    mapping(string => bool) public installAtomicAuctionHouseMap;
    mapping(string => bool) public installBatchAuctionHouseMap;
    mapping(string => uint48[2]) public maxFeesMap; // [maxReferrerFee, maxCuratorFee]
    string[] public deployments;

    string[] public deployedToKeys;
    mapping(string => address) public deployedTo;

    // ========== DEPLOY SYSTEM FUNCTIONS ========== //

    function _setUp(string calldata chain_, string calldata deployFilePath_) internal virtual {
        _loadSequence(chain_, deployFilePath_);

        // Get the sequence names
        string[] memory sequenceNames = _getSequenceNames();
        console2.log("Contracts to be deployed:", sequenceNames.length);

        // Iterate through the sequence names and configure the deployments
        for (uint256 i; i < sequenceNames.length; i++) {
            string memory sequenceName = sequenceNames[i];

            deployments.push(sequenceName);
            _configureDeployment(_sequenceJson, sequenceName);
        }
    }

    function deploy(
        string calldata chain_,
        string calldata deployFilePath_,
        bool saveDeployment
    ) external {
        // Setup
        _setUp(chain_, deployFilePath_);

        // Check that deployments is not empty
        uint256 len = deployments.length;
        require(len > 0, "No deployments");

        // Iterate through deployments
        for (uint256 i; i < len; i++) {
            // Get deploy deploy args from contract name
            string memory name = deployments[i];
            // e.g. a deployment named EncryptedMarginalPrice would require the following function: deployEncryptedMarginalPrice(string memory)
            bytes4 selector = bytes4(keccak256(bytes(string.concat("deploy", name, "(string)"))));

            console2.log("");
            console2.log("Deploying ", name);

            // Call the deploy function for the contract
            (bool success, bytes memory data) =
                address(this).call(abi.encodeWithSelector(selector, name));
            require(success, string.concat("Failed to deploy ", deployments[i]));

            // Store the deployed contract address for logging
            (address deploymentAddress, string memory keyPrefix, string memory deploymentKey) =
                abi.decode(data, (address, string, string));
            // e.g. "callbacks.EncryptedMarginalPrice"
            // The deployment functions allow the deployment key to be overridden by the sequence or arguments
            string memory deployedToKey = string.concat(keyPrefix, ".", deploymentKey);

            deployedToKeys.push(deployedToKey);
            deployedTo[deployedToKey] = deploymentAddress;

            // If required, install in the AtomicAuctionHouse and initialize max fees
            // For this to work, the deployer address must be the same as the owner of the AuctionHouse (`_envOwner`)
            if (installAtomicAuctionHouseMap[name]) {
                Module module = Module(deploymentAddress);

                console2.log("");
                AtomicAuctionHouse atomicAuctionHouse =
                    AtomicAuctionHouse(_getAddressNotZero("deployments.AtomicAuctionHouse"));

                console2.log("");
                console2.log("    Installing in AtomicAuctionHouse");
                vm.broadcast();
                atomicAuctionHouse.installModule(module);

                // Check if module is an auction module, if so, set max fees if required
                if (module.TYPE() == Module.Type.Auction) {
                    // Get keycode
                    Keycode keycode = keycodeFromVeecode(module.VEECODE());

                    // If required, set max fees
                    uint48[2] memory maxFees = maxFeesMap[name];
                    if (maxFees[0] != 0 || maxFees[1] != 0) {
                        console2.log("");
                        console2.log("    Setting max fees");
                        vm.broadcast();
                        atomicAuctionHouse.setFee(
                            keycode, IFeeManager.FeeType.MaxReferrer, maxFees[0]
                        );

                        vm.broadcast();
                        atomicAuctionHouse.setFee(
                            keycode, IFeeManager.FeeType.MaxCurator, maxFees[1]
                        );
                    }
                }
            }

            // If required, install in the BatchAuctionHouse
            // For this to work, the deployer address must be the same as the owner of the AuctionHouse (`_envOwner`)
            if (installBatchAuctionHouseMap[name]) {
                Module module = Module(deploymentAddress);

                console2.log("");
                BatchAuctionHouse batchAuctionHouse =
                    BatchAuctionHouse(_getAddressNotZero("deployments.BatchAuctionHouse"));

                console2.log("");
                console2.log("    Installing in BatchAuctionHouse");
                vm.broadcast();
                batchAuctionHouse.installModule(module);

                // Check if module is an auction module, if so, set max fees if required
                if (module.TYPE() == Module.Type.Auction) {
                    // Get keycode
                    Keycode keycode = keycodeFromVeecode(module.VEECODE());

                    // If required, set max fees
                    uint48[2] memory maxFees = maxFeesMap[name];
                    if (maxFees[0] != 0 || maxFees[1] != 0) {
                        console2.log("");
                        console2.log("    Setting max fees");
                        vm.broadcast();
                        batchAuctionHouse.setFee(
                            keycode, IFeeManager.FeeType.MaxReferrer, maxFees[0]
                        );

                        vm.broadcast();
                        batchAuctionHouse.setFee(
                            keycode, IFeeManager.FeeType.MaxCurator, maxFees[1]
                        );
                    }
                }
            }
        }

        // Save deployments to file
        if (saveDeployment) _saveDeployment(chain_);
    }

    function _saveDeployment(string memory chain_) internal {
        // Create the deployments folder if it doesn't exist
        if (!vm.isDir("./deployments")) {
            console2.log("Creating deployments directory");

            string[] memory inputs = new string[](2);
            inputs[0] = "mkdir";
            inputs[1] = "deployments";

            vm.ffi(inputs);
        }

        // Create file path
        string memory file =
            string.concat("./deployments/", ".", chain_, "-", vm.toString(block.timestamp), ".json");
        console2.log("Writing deployments to", file);

        // Write deployment info to file in JSON format
        vm.writeLine(file, "{");

        // Iterate through the contracts that were deployed and write their addresses to the file
        uint256 len = deployedToKeys.length;
        for (uint256 i; i < len - 1; ++i) {
            vm.writeLine(
                file,
                string.concat(
                    "\"",
                    deployedToKeys[i],
                    "\": \"",
                    vm.toString(deployedTo[deployedToKeys[i]]),
                    "\","
                )
            );
        }
        // Write last deployment without a comma
        vm.writeLine(
            file,
            string.concat(
                "\"",
                deployedToKeys[len - 1],
                "\": \"",
                vm.toString(deployedTo[deployedToKeys[len - 1]]),
                "\""
            )
        );
        vm.writeLine(file, "}");

        // Update the env.json file
        for (uint256 i; i < len; ++i) {
            string memory key = deployedToKeys[i];
            address value = deployedTo[key];

            string[] memory inputs = new string[](3);
            inputs[0] = "./script/deploy/write_deployment.sh";
            inputs[1] = string.concat("current", ".", chain_, ".", key);
            inputs[2] = vm.toString(value);

            vm.ffi(inputs);
        }
    }

    // ========== DEPLOYMENTS ========== //

<<<<<<< HEAD
    function deployAtomicUniswapV2DirectToLiquidity(string memory sequenceName_)
        public
        returns (address, string memory, string memory)
    {
=======
    function deployAtomicUniswapV2DirectToLiquidity(
        string memory sequenceName_
    ) public returns (address, string memory, string memory) {
        console2.log("");
        console2.log("Deploying UniswapV2DirectToLiquidity (Atomic)");

>>>>>>> 84033f79
        // Get configuration variables
        address atomicAuctionHouse = _getAddressNotZero("deployments.AtomicAuctionHouse");
        address uniswapV2Factory =
            _getEnvAddressOrOverride("constants.uniswapV2.factory", sequenceName_, "args.factory");
        address uniswapV2Router =
            _getEnvAddressOrOverride("constants.uniswapV2.router", sequenceName_, "args.router");
        string memory deploymentKey = _getDeploymentKey(sequenceName_);
        console2.log("    deploymentKey:", deploymentKey);

        // Check that the router and factory match
        require(
            IUniswapV2Router02(uniswapV2Router).factory() == uniswapV2Factory,
            "UniswapV2Router.factory() does not match given Uniswap V2 factory address"
        );

        // Get the salt
        bytes32 salt_ = _getSalt(
            sequenceName_,
            type(UniswapV2DirectToLiquidity).creationCode,
            abi.encode(atomicAuctionHouse, uniswapV2Factory, uniswapV2Router)
        );

        // Revert if the salt is not set
        require(salt_ != bytes32(0), "Salt not set");

        // Deploy the module
        console2.log("    salt:", vm.toString(salt_));

        vm.broadcast();
        UniswapV2DirectToLiquidity cbAtomicUniswapV2Dtl = new UniswapV2DirectToLiquidity{
            salt: salt_
        }(atomicAuctionHouse, uniswapV2Factory, uniswapV2Router);
        console2.log("");
        console2.log("    deployed at:", address(cbAtomicUniswapV2Dtl));

        return (address(cbAtomicUniswapV2Dtl), _PREFIX_CALLBACKS, deploymentKey);
    }

<<<<<<< HEAD
    function deployBatchUniswapV2DirectToLiquidity(string memory sequenceName_)
        public
        returns (address, string memory, string memory)
    {
=======
    function deployBatchUniswapV2DirectToLiquidity(
        string memory sequenceName_
    ) public returns (address, string memory, string memory) {
        console2.log("");
        console2.log("Deploying UniswapV2DirectToLiquidity (Batch)");

>>>>>>> 84033f79
        // Get configuration variables
        address batchAuctionHouse = _getAddressNotZero("deployments.BatchAuctionHouse");
        address uniswapV2Factory =
            _getEnvAddressOrOverride("constants.uniswapV2.factory", sequenceName_, "args.factory");
        address uniswapV2Router =
            _getEnvAddressOrOverride("constants.uniswapV2.router", sequenceName_, "args.router");
        string memory deploymentKey = _getDeploymentKey(sequenceName_);
        console2.log("    deploymentKey:", deploymentKey);

        // Check that the router and factory match
        require(
            IUniswapV2Router02(uniswapV2Router).factory() == uniswapV2Factory,
            "UniswapV2Router.factory() does not match given Uniswap V2 factory address"
        );

        // Get the salt
        bytes32 salt_ = _getSalt(
            deploymentKey,
            type(UniswapV2DirectToLiquidity).creationCode,
            abi.encode(batchAuctionHouse, uniswapV2Factory, uniswapV2Router)
        );

        // Revert if the salt is not set
        require(salt_ != bytes32(0), "Salt not set");

        // Deploy the module
        console2.log("    salt:", vm.toString(salt_));

        vm.broadcast();
        UniswapV2DirectToLiquidity cbBatchUniswapV2Dtl = new UniswapV2DirectToLiquidity{salt: salt_}(
            batchAuctionHouse, uniswapV2Factory, uniswapV2Router
        );
        console2.log("");
        console2.log("    deployed at:", address(cbBatchUniswapV2Dtl));

        return (address(cbBatchUniswapV2Dtl), _PREFIX_CALLBACKS, deploymentKey);
    }

<<<<<<< HEAD
    function deployAtomicUniswapV3DirectToLiquidity(string memory sequenceName_)
        public
        returns (address, string memory, string memory)
    {
=======
    function deployAtomicUniswapV3DirectToLiquidity(
        string memory sequenceName_
    ) public returns (address, string memory, string memory) {
        console2.log("");
        console2.log("Deploying UniswapV3DirectToLiquidity (Atomic)");

>>>>>>> 84033f79
        // Get configuration variables
        address atomicAuctionHouse = _getAddressNotZero("deployments.AtomicAuctionHouse");
        address uniswapV3Factory = _getEnvAddressOrOverride(
            "constants.uniswapV3.factory", sequenceName_, "args.uniswapV3Factory"
        );
        address gUniFactory =
            _getEnvAddressOrOverride("constants.gUni.factory", sequenceName_, "args.gUniFactory");
        string memory deploymentKey = _getDeploymentKey(sequenceName_);
        console2.log("    deploymentKey:", deploymentKey);

        // Check that the GUni factory and Uniswap V3 factory are consistent
        require(
            GUniFactory(gUniFactory).factory() == uniswapV3Factory,
            "GUniFactory.factory() does not match given Uniswap V3 factory address"
        );

        // Get the salt
        bytes32 salt_ = _getSalt(
            deploymentKey,
            type(UniswapV3DirectToLiquidity).creationCode,
            abi.encode(atomicAuctionHouse, uniswapV3Factory, gUniFactory)
        );

        // Revert if the salt is not set
        require(salt_ != bytes32(0), "Salt not set");

        // Deploy the module
        console2.log("    salt:", vm.toString(salt_));

        vm.broadcast();
        UniswapV3DirectToLiquidity cbAtomicUniswapV3Dtl = new UniswapV3DirectToLiquidity{
            salt: salt_
        }(atomicAuctionHouse, uniswapV3Factory, gUniFactory);
        console2.log("");
        console2.log("    deployed at:", address(cbAtomicUniswapV3Dtl));

        return (address(cbAtomicUniswapV3Dtl), _PREFIX_CALLBACKS, deploymentKey);
    }

<<<<<<< HEAD
    function deployBatchUniswapV3DirectToLiquidity(string memory sequenceName_)
        public
        returns (address, string memory, string memory)
    {
=======
    function deployBatchUniswapV3DirectToLiquidity(
        string memory sequenceName_
    ) public returns (address, string memory, string memory) {
        console2.log("");
        console2.log("Deploying UniswapV3DirectToLiquidity (Batch)");

>>>>>>> 84033f79
        // Get configuration variables
        address batchAuctionHouse = _getAddressNotZero("deployments.BatchAuctionHouse");
        address uniswapV3Factory = _getEnvAddressOrOverride(
            "constants.uniswapV3.factory", sequenceName_, "args.uniswapV3Factory"
        );
        address gUniFactory =
            _getEnvAddressOrOverride("constants.gUni.factory", sequenceName_, "args.gUniFactory");
        string memory deploymentKey = _getDeploymentKey(sequenceName_);
        console2.log("    deploymentKey:", deploymentKey);

        // Check that the GUni factory and Uniswap V3 factory are consistent
        require(
            GUniFactory(gUniFactory).factory() == uniswapV3Factory,
            "GUniFactory.factory() does not match given Uniswap V3 factory address"
        );

        // Get the salt
        bytes32 salt_ = _getSalt(
            deploymentKey,
            type(UniswapV3DirectToLiquidity).creationCode,
            abi.encode(batchAuctionHouse, uniswapV3Factory, gUniFactory)
        );

        // Revert if the salt is not set
        require(salt_ != bytes32(0), "Salt not set");

        // Deploy the module
        console2.log("    salt:", vm.toString(salt_));

        vm.broadcast();
        UniswapV3DirectToLiquidity cbBatchUniswapV3Dtl = new UniswapV3DirectToLiquidity{salt: salt_}(
            batchAuctionHouse, uniswapV3Factory, gUniFactory
        );
        console2.log("");
        console2.log("    deployed at:", address(cbBatchUniswapV3Dtl));

        return (address(cbBatchUniswapV3Dtl), _PREFIX_CALLBACKS, deploymentKey);
    }

<<<<<<< HEAD
    function deployAtomicCappedMerkleAllowlist(string memory sequenceName_)
        public
        returns (address, string memory, string memory)
    {
=======
    function deployAtomicCappedMerkleAllowlist(
        string memory sequenceName_
    ) public returns (address, string memory, string memory) {
        console2.log("");
        console2.log("Deploying CappedMerkleAllowlist (Atomic)");

>>>>>>> 84033f79
        // Get configuration variables
        address atomicAuctionHouse = _getAddressNotZero("deployments.AtomicAuctionHouse");
        string memory deploymentKey = _getDeploymentKey(sequenceName_);
        console2.log("    deploymentKey:", deploymentKey);
        Callbacks.Permissions memory permissions = Callbacks.Permissions({
            onCreate: true,
            onCancel: false,
            onCurate: false,
            onPurchase: true,
            onBid: true,
            onSettle: false,
            receiveQuoteTokens: false,
            sendBaseTokens: false
        });

        // Get the salt
        bytes32 salt_ = _getSalt(
            deploymentKey,
            type(CappedMerkleAllowlist).creationCode,
            abi.encode(atomicAuctionHouse, permissions)
        );

        // Revert if the salt is not set
        require(salt_ != bytes32(0), "Salt not set");

        // Deploy the module
        console2.log("    salt:", vm.toString(salt_));

        vm.broadcast();
        CappedMerkleAllowlist cbAtomicCappedMerkleAllowlist =
            new CappedMerkleAllowlist{salt: salt_}(atomicAuctionHouse, permissions);
        console2.log("");
        console2.log("    deployed at:", address(cbAtomicCappedMerkleAllowlist));

        return (address(cbAtomicCappedMerkleAllowlist), _PREFIX_CALLBACKS, deploymentKey);
    }

<<<<<<< HEAD
    function deployBatchCappedMerkleAllowlist(string memory sequenceName_)
        public
        returns (address, string memory, string memory)
    {
=======
    function deployBatchCappedMerkleAllowlist(
        string memory sequenceName_
    ) public returns (address, string memory, string memory) {
        console2.log("");
        console2.log("Deploying CappedMerkleAllowlist (Batch)");

>>>>>>> 84033f79
        // Get configuration variables
        address batchAuctionHouse = _getAddressNotZero("deployments.BatchAuctionHouse");
        string memory deploymentKey = _getDeploymentKey(sequenceName_);
        console2.log("    deploymentKey:", deploymentKey);
        Callbacks.Permissions memory permissions = Callbacks.Permissions({
            onCreate: true,
            onCancel: false,
            onCurate: false,
            onPurchase: true,
            onBid: true,
            onSettle: false,
            receiveQuoteTokens: false,
            sendBaseTokens: false
        });

        // Get the salt
        bytes32 salt_ = _getSalt(
            deploymentKey,
            type(CappedMerkleAllowlist).creationCode,
            abi.encode(batchAuctionHouse, permissions)
        );

        // Revert if the salt is not set
        require(salt_ != bytes32(0), "Salt not set");

        // Deploy the module
        console2.log("    salt:", vm.toString(salt_));

        vm.broadcast();
        CappedMerkleAllowlist cbBatchCappedMerkleAllowlist =
            new CappedMerkleAllowlist{salt: salt_}(batchAuctionHouse, permissions);
        console2.log("");
        console2.log("    deployed at:", address(cbBatchCappedMerkleAllowlist));

        return (address(cbBatchCappedMerkleAllowlist), _PREFIX_CALLBACKS, deploymentKey);
    }

<<<<<<< HEAD
    function deployAtomicMerkleAllowlist(string memory sequenceName_)
        public
        returns (address, string memory, string memory)
    {
=======
    function deployAtomicMerkleAllowlist(
        string memory sequenceName_
    ) public returns (address, string memory, string memory) {
        console2.log("");
        console2.log("Deploying MerkleAllowlist (Atomic)");

>>>>>>> 84033f79
        // Get configuration variables
        address atomicAuctionHouse = _getAddressNotZero("deployments.AtomicAuctionHouse");
        string memory deploymentKey = _getDeploymentKey(sequenceName_);
        console2.log("    deploymentKey:", deploymentKey);
        Callbacks.Permissions memory permissions = Callbacks.Permissions({
            onCreate: true,
            onCancel: false,
            onCurate: false,
            onPurchase: true,
            onBid: true,
            onSettle: false,
            receiveQuoteTokens: false,
            sendBaseTokens: false
        });

        // Get the salt
        bytes32 salt_ = _getSalt(
            deploymentKey,
            type(MerkleAllowlist).creationCode,
            abi.encode(atomicAuctionHouse, permissions)
        );

        // Revert if the salt is not set
        require(salt_ != bytes32(0), "Salt not set");

        // Deploy the module
        console2.log("    salt:", vm.toString(salt_));

        vm.broadcast();
        MerkleAllowlist cbAtomicMerkleAllowlist =
            new MerkleAllowlist{salt: salt_}(atomicAuctionHouse, permissions);
        console2.log("");
        console2.log("    deployed at:", address(cbAtomicMerkleAllowlist));

        return (address(cbAtomicMerkleAllowlist), _PREFIX_CALLBACKS, deploymentKey);
    }

<<<<<<< HEAD
    function deployBatchMerkleAllowlist(string memory sequenceName_)
        public
        returns (address, string memory, string memory)
    {
=======
    function deployBatchMerkleAllowlist(
        string memory sequenceName_
    ) public returns (address, string memory, string memory) {
        console2.log("");
        console2.log("Deploying MerkleAllowlist (Batch)");

>>>>>>> 84033f79
        // Get configuration variables
        address batchAuctionHouse = _getAddressNotZero("deployments.BatchAuctionHouse");
        string memory deploymentKey = _getDeploymentKey(sequenceName_);
        console2.log("    deploymentKey:", deploymentKey);
        Callbacks.Permissions memory permissions = Callbacks.Permissions({
            onCreate: true,
            onCancel: false,
            onCurate: false,
            onPurchase: true,
            onBid: true,
            onSettle: false,
            receiveQuoteTokens: false,
            sendBaseTokens: false
        });

        // Get the salt
        bytes32 salt_ = _getSalt(
            deploymentKey,
            type(MerkleAllowlist).creationCode,
            abi.encode(batchAuctionHouse, permissions)
        );

        // Revert if the salt is not set
        require(salt_ != bytes32(0), "Salt not set");

        // Deploy the module
        console2.log("    salt:", vm.toString(salt_));

        vm.broadcast();
        MerkleAllowlist cbBatchMerkleAllowlist =
            new MerkleAllowlist{salt: salt_}(batchAuctionHouse, permissions);
        console2.log("");
        console2.log("    deployed at:", address(cbBatchMerkleAllowlist));

        return (address(cbBatchMerkleAllowlist), _PREFIX_CALLBACKS, deploymentKey);
    }

<<<<<<< HEAD
    function deployAtomicTokenAllowlist(string memory sequenceName_)
        public
        returns (address, string memory, string memory)
    {
=======
    function deployAtomicTokenAllowlist(
        string memory sequenceName_
    ) public returns (address, string memory, string memory) {
        console2.log("");
        console2.log("Deploying TokenAllowlist (Atomic)");

>>>>>>> 84033f79
        // Get configuration variables
        address atomicAuctionHouse = _getAddressNotZero("deployments.AtomicAuctionHouse");
        string memory deploymentKey = _getDeploymentKey(sequenceName_);
        console2.log("    deploymentKey:", deploymentKey);
        Callbacks.Permissions memory permissions = Callbacks.Permissions({
            onCreate: true,
            onCancel: false,
            onCurate: false,
            onPurchase: true,
            onBid: true,
            onSettle: false,
            receiveQuoteTokens: false,
            sendBaseTokens: false
        });

        // Get the salt
        bytes32 salt_ = _getSalt(
            deploymentKey,
            type(TokenAllowlist).creationCode,
            abi.encode(atomicAuctionHouse, permissions)
        );

        // Revert if the salt is not set
        require(salt_ != bytes32(0), "Salt not set");

        // Deploy the module
        console2.log("    salt:", vm.toString(salt_));

        vm.broadcast();
        TokenAllowlist cbAtomicTokenAllowlist =
            new TokenAllowlist{salt: salt_}(atomicAuctionHouse, permissions);
        console2.log("");
        console2.log("    deployed at:", address(cbAtomicTokenAllowlist));

        return (address(cbAtomicTokenAllowlist), _PREFIX_CALLBACKS, deploymentKey);
    }

<<<<<<< HEAD
    function deployBatchTokenAllowlist(string memory sequenceName_)
        public
        returns (address, string memory, string memory)
    {
=======
    function deployBatchTokenAllowlist(
        string memory sequenceName_
    ) public returns (address, string memory, string memory) {
        console2.log("");
        console2.log("Deploying TokenAllowlist (Batch)");

>>>>>>> 84033f79
        // Get configuration variables
        address batchAuctionHouse = _getAddressNotZero("deployments.BatchAuctionHouse");
        string memory deploymentKey = _getDeploymentKey(sequenceName_);
        console2.log("    deploymentKey:", deploymentKey);
        Callbacks.Permissions memory permissions = Callbacks.Permissions({
            onCreate: true,
            onCancel: false,
            onCurate: false,
            onPurchase: true,
            onBid: true,
            onSettle: false,
            receiveQuoteTokens: false,
            sendBaseTokens: false
        });

        // Get the salt
        bytes32 salt_ = _getSalt(
            deploymentKey,
            type(TokenAllowlist).creationCode,
            abi.encode(batchAuctionHouse, permissions)
        );

        // Revert if the salt is not set
        require(salt_ != bytes32(0), "Salt not set");

        // Deploy the module
        console2.log("    salt:", vm.toString(salt_));

        vm.broadcast();
        TokenAllowlist cbBatchTokenAllowlist =
            new TokenAllowlist{salt: salt_}(batchAuctionHouse, permissions);
        console2.log("");
        console2.log("    deployed at:", address(cbBatchTokenAllowlist));

        return (address(cbBatchTokenAllowlist), _PREFIX_CALLBACKS, deploymentKey);
    }

<<<<<<< HEAD
    function deployAtomicAllocatedMerkleAllowlist(string memory sequenceName_)
        public
        returns (address, string memory, string memory)
    {
=======
    function deployAtomicAllocatedMerkleAllowlist(
        string memory sequenceName_
    ) public returns (address, string memory, string memory) {
        console2.log("");
        console2.log("Deploying AllocatedMerkleAllowlist (Atomic)");

>>>>>>> 84033f79
        // Get configuration variables
        address atomicAuctionHouse = _getAddressNotZero("deployments.AtomicAuctionHouse");
        string memory deploymentKey = _getDeploymentKey(sequenceName_);
        console2.log("    deploymentKey:", deploymentKey);
        Callbacks.Permissions memory permissions = Callbacks.Permissions({
            onCreate: true,
            onCancel: false,
            onCurate: false,
            onPurchase: true,
            onBid: true,
            onSettle: false,
            receiveQuoteTokens: false,
            sendBaseTokens: false
        });

        // Get the salt
        bytes32 salt_ = _getSalt(
            deploymentKey,
            type(AllocatedMerkleAllowlist).creationCode,
            abi.encode(atomicAuctionHouse, permissions)
        );

        // Revert if the salt is not set
        require(salt_ != bytes32(0), "Salt not set");

        // Deploy the module
        console2.log("    salt:", vm.toString(salt_));

        vm.broadcast();
        AllocatedMerkleAllowlist cbAtomicAllocatedMerkleAllowlist =
            new AllocatedMerkleAllowlist{salt: salt_}(atomicAuctionHouse, permissions);
        console2.log("");
        console2.log("    deployed at:", address(cbAtomicAllocatedMerkleAllowlist));

        return (address(cbAtomicAllocatedMerkleAllowlist), _PREFIX_CALLBACKS, deploymentKey);
    }

<<<<<<< HEAD
    function deployBatchAllocatedMerkleAllowlist(string memory sequenceName_)
        public
        returns (address, string memory, string memory)
    {
=======
    function deployBatchAllocatedMerkleAllowlist(
        string memory sequenceName_
    ) public returns (address, string memory, string memory) {
        console2.log("");
        console2.log("Deploying AllocatedMerkleAllowlist (Batch)");

>>>>>>> 84033f79
        // Get configuration variables
        address batchAuctionHouse = _getAddressNotZero("deployments.BatchAuctionHouse");
        string memory deploymentKey = _getDeploymentKey(sequenceName_);
        console2.log("    deploymentKey:", deploymentKey);
        Callbacks.Permissions memory permissions = Callbacks.Permissions({
            onCreate: true,
            onCancel: false,
            onCurate: false,
            onPurchase: true,
            onBid: true,
            onSettle: false,
            receiveQuoteTokens: false,
            sendBaseTokens: false
        });

        // Get the salt
        bytes32 salt_ = _getSalt(
            deploymentKey,
            type(AllocatedMerkleAllowlist).creationCode,
            abi.encode(batchAuctionHouse, permissions)
        );

        // Revert if the salt is not set
        require(salt_ != bytes32(0), "Salt not set");

        // Deploy the module
        console2.log("    salt:", vm.toString(salt_));

        vm.broadcast();
        AllocatedMerkleAllowlist cbBatchAllocatedMerkleAllowlist =
            new AllocatedMerkleAllowlist{salt: salt_}(batchAuctionHouse, permissions);
        console2.log("");
        console2.log("    deployed at:", address(cbBatchAllocatedMerkleAllowlist));

        return (address(cbBatchAllocatedMerkleAllowlist), _PREFIX_CALLBACKS, deploymentKey);
    }

<<<<<<< HEAD
    function deployBatchBaselineAllocatedAllowlist(string memory sequenceName_)
        public
        returns (address, string memory, string memory)
    {
=======
    function deployBatchBaselineAxisLaunch(
        string memory sequenceName_
    ) public returns (address, string memory, string memory) {
        console2.log("");
        console2.log("Deploying BaselineAxisLaunch (Batch)");

        // Get configuration variables
        address batchAuctionHouse = _getAddressNotZero("deployments.BatchAuctionHouse");
        address baselineKernel = _getSequenceAddress(sequenceName_, "args.baselineKernel");
        console2.log("    baselineKernel:", baselineKernel);
        address baselineOwner = _getSequenceAddress(sequenceName_, "args.baselineOwner");
        console2.log("    baselineOwner:", baselineOwner);
        address reserveToken = _getSequenceAddress(sequenceName_, "args.reserveToken");
        console2.log("    reserveToken:", reserveToken);
        string memory deploymentKey = _getDeploymentKey(sequenceName_);
        console2.log("    deploymentKey:", deploymentKey);

        // Validate arguments
        require(baselineKernel != address(0), "baselineKernel not set");
        require(baselineOwner != address(0), "baselineOwner not set");
        require(reserveToken != address(0), "reserveToken not set");

        // Get the salt
        // This supports an arbitrary salt key, which can be set in the deployment sequence
        // This is required as each callback is single-use
        bytes32 salt_ = _getSalt(
            deploymentKey,
            type(BaselineAxisLaunch).creationCode,
            abi.encode(batchAuctionHouse, baselineKernel, reserveToken, baselineOwner)
        );

        // Revert if the salt is not set
        require(salt_ != bytes32(0), "Salt not set");

        // Deploy the module
        console2.log("    salt:", vm.toString(salt_));

        vm.broadcast();
        BaselineAxisLaunch batchCallback = new BaselineAxisLaunch{salt: salt_}(
            batchAuctionHouse, baselineKernel, reserveToken, baselineOwner
        );
        console2.log("");
        console2.log("    deployed at:", address(batchCallback));

        // If the deployer is the executor,
        // install the module as a policy in the Baseline kernel
        BaselineKernel kernel = BaselineKernel(baselineKernel);
        if (kernel.executor() == msg.sender) {
            vm.broadcast();
            BaselineKernel(baselineKernel).executeAction(
                BaselineKernelActions.ActivatePolicy, address(batchCallback)
            );

            console2.log("    Policy activated in Baseline Kernel");
        } else {
            console2.log("    Policy activation skipped");
        }

        return (address(batchCallback), _PREFIX_CALLBACKS, deploymentKey);
    }

    function deployBatchBaselineAllocatedAllowlist(
        string memory sequenceName_
    ) public returns (address, string memory, string memory) {
        console2.log("");
        console2.log("Deploying BaselineAllocatedAllowlist (Batch)");

>>>>>>> 84033f79
        // Get configuration variables
        address batchAuctionHouse = _getAddressNotZero("deployments.BatchAuctionHouse");
        address baselineKernel = _getSequenceAddress(sequenceName_, "args.baselineKernel");
        console2.log("    baselineKernel:", baselineKernel);
        address baselineOwner = _getSequenceAddress(sequenceName_, "args.baselineOwner");
        console2.log("    baselineOwner:", baselineOwner);
        address reserveToken = _getSequenceAddress(sequenceName_, "args.reserveToken");
        console2.log("    reserveToken:", reserveToken);
        string memory deploymentKey = _getDeploymentKey(sequenceName_);
        console2.log("    deploymentKey:", deploymentKey);

        // Validate arguments
        require(baselineKernel != address(0), "baselineKernel not set");
        require(baselineOwner != address(0), "baselineOwner not set");
        require(reserveToken != address(0), "reserveToken not set");

        // Get the salt
        // This supports an arbitrary salt key, which can be set in the deployment sequence
        // This is required as each callback is single-use
        bytes32 salt_ = _getSalt(
            deploymentKey,
            type(BALwithAllocatedAllowlist).creationCode,
            abi.encode(batchAuctionHouse, baselineKernel, reserveToken, baselineOwner)
        );

        // Revert if the salt is not set
        require(salt_ != bytes32(0), "Salt not set");

        // Deploy the module
        console2.log("    salt:", vm.toString(salt_));

        vm.broadcast();
        BALwithAllocatedAllowlist batchAllowlist = new BALwithAllocatedAllowlist{salt: salt_}(
            batchAuctionHouse, baselineKernel, reserveToken, baselineOwner
        );
        console2.log("");
        console2.log("    deployed at:", address(batchAllowlist));

        // If the deployer is the executor,
        // install the module as a policy in the Baseline kernel
        BaselineKernel kernel = BaselineKernel(baselineKernel);
        if (kernel.executor() == msg.sender) {
            vm.broadcast();
            BaselineKernel(baselineKernel).executeAction(
                BaselineKernelActions.ActivatePolicy, address(batchAllowlist)
            );

            console2.log("    Policy activated in Baseline Kernel");
        } else {
            console2.log("    Policy activation skipped");
        }

        return (address(batchAllowlist), _PREFIX_CALLBACKS, deploymentKey);
    }

<<<<<<< HEAD
    function deployBatchBaselineAllowlist(string memory sequenceName_)
        public
        returns (address, string memory, string memory)
    {
=======
    function deployBatchBaselineAllowlist(
        string memory sequenceName_
    ) public returns (address, string memory, string memory) {
        console2.log("");
        console2.log("Deploying BaselineAllowlist (Batch)");

>>>>>>> 84033f79
        // Get configuration variables
        address batchAuctionHouse = _getAddressNotZero("deployments.BatchAuctionHouse");
        address baselineKernel = _getSequenceAddress(sequenceName_, "args.baselineKernel");
        console2.log("    baselineKernel:", baselineKernel);
        address baselineOwner = _getSequenceAddress(sequenceName_, "args.baselineOwner");
        console2.log("    baselineOwner:", baselineOwner);
        address reserveToken = _getSequenceAddress(sequenceName_, "args.reserveToken");
        console2.log("    reserveToken:", reserveToken);
        string memory deploymentKey = _getDeploymentKey(sequenceName_);
        console2.log("    deploymentKey:", deploymentKey);

        // Validate arguments
        require(baselineKernel != address(0), "baselineKernel not set");
        require(baselineOwner != address(0), "baselineOwner not set");
        require(reserveToken != address(0), "reserveToken not set");

        // Get the salt
        // This supports an arbitrary salt key, which can be set in the deployment sequence
        // This is required as each callback is single-use
        bytes32 salt_ = _getSalt(
            deploymentKey,
            type(BALwithAllowlist).creationCode,
            abi.encode(batchAuctionHouse, baselineKernel, reserveToken, baselineOwner)
        );

        // Revert if the salt is not set
        require(salt_ != bytes32(0), "Salt not set");

        // Deploy the module
        console2.log("    salt:", vm.toString(salt_));

        vm.broadcast();
        BALwithAllowlist batchAllowlist = new BALwithAllowlist{salt: salt_}(
            batchAuctionHouse, baselineKernel, reserveToken, baselineOwner
        );
        console2.log("");
        console2.log("    deployed at:", address(batchAllowlist));

        // If the deployer is the executor,
        // install the module as a policy in the Baseline kernel
        BaselineKernel kernel = BaselineKernel(baselineKernel);
        if (kernel.executor() == msg.sender) {
            vm.broadcast();
            BaselineKernel(baselineKernel).executeAction(
                BaselineKernelActions.ActivatePolicy, address(batchAllowlist)
            );

            console2.log("    Policy activated in Baseline Kernel");
        } else {
            console2.log("    Policy activation skipped");
        }

        return (address(batchAllowlist), _PREFIX_CALLBACKS, deploymentKey);
    }

<<<<<<< HEAD
    function deployBatchBaselineCappedAllowlist(string memory sequenceName_)
        public
        returns (address, string memory, string memory)
    {
=======
    function deployBatchBaselineCappedAllowlist(
        string memory sequenceName_
    ) public returns (address, string memory, string memory) {
        console2.log("");
        console2.log("Deploying BaselineCappedAllowlist (Batch)");

>>>>>>> 84033f79
        // Get configuration variables
        address batchAuctionHouse = _getAddressNotZero("deployments.BatchAuctionHouse");
        address baselineKernel = _getSequenceAddress(sequenceName_, "args.baselineKernel");
        console2.log("    baselineKernel:", baselineKernel);
        address baselineOwner = _getSequenceAddress(sequenceName_, "args.baselineOwner");
        console2.log("    baselineOwner:", baselineOwner);
        address reserveToken = _getSequenceAddress(sequenceName_, "args.reserveToken");
        console2.log("    reserveToken:", reserveToken);
        string memory deploymentKey = _getDeploymentKey(sequenceName_);
        console2.log("    deploymentKey:", deploymentKey);

        // Validate arguments
        require(baselineKernel != address(0), "baselineKernel not set");
        require(baselineOwner != address(0), "baselineOwner not set");
        require(reserveToken != address(0), "reserveToken not set");

        // Get the salt
        // This supports an arbitrary salt key, which can be set in the deployment sequence
        // This is required as each callback is single-use
        bytes32 salt_ = _getSalt(
            deploymentKey,
            type(BALwithCappedAllowlist).creationCode,
            abi.encode(batchAuctionHouse, baselineKernel, reserveToken, baselineOwner)
        );

        // Revert if the salt is not set
        require(salt_ != bytes32(0), "Salt not set");

        // Deploy the module
        console2.log("    salt:", vm.toString(salt_));

        vm.broadcast();
        BALwithCappedAllowlist batchAllowlist = new BALwithCappedAllowlist{salt: salt_}(
            batchAuctionHouse, baselineKernel, reserveToken, baselineOwner
        );
        console2.log("");
        console2.log("    deployed at:", address(batchAllowlist));

        // If the deployer is the executor,
        // install the module as a policy in the Baseline kernel
        BaselineKernel kernel = BaselineKernel(baselineKernel);
        if (kernel.executor() == msg.sender) {
            vm.broadcast();
            BaselineKernel(baselineKernel).executeAction(
                BaselineKernelActions.ActivatePolicy, address(batchAllowlist)
            );

            console2.log("    Policy activated in Baseline Kernel");
        } else {
            console2.log("    Policy activation skipped");
        }

        return (address(batchAllowlist), _PREFIX_CALLBACKS, deploymentKey);
    }

<<<<<<< HEAD
    function deployBatchBaselineTokenAllowlist(string memory sequenceName_)
        public
        returns (address, string memory, string memory)
    {
=======
    function deployBatchBaselineTokenAllowlist(
        string memory sequenceName_
    ) public returns (address, string memory, string memory) {
        console2.log("");
        console2.log("Deploying BaselineTokenAllowlist (Batch)");

>>>>>>> 84033f79
        // Get configuration variables
        address batchAuctionHouse = _getAddressNotZero("deployments.BatchAuctionHouse");
        address baselineKernel = _getSequenceAddress(sequenceName_, "args.baselineKernel");
        console2.log("    baselineKernel:", baselineKernel);
        address baselineOwner = _getSequenceAddress(sequenceName_, "args.baselineOwner");
        console2.log("    baselineOwner:", baselineOwner);
        address reserveToken = _getSequenceAddress(sequenceName_, "args.reserveToken");
        console2.log("    reserveToken:", reserveToken);
        string memory deploymentKey = _getDeploymentKey(sequenceName_);
        console2.log("    deploymentKey:", deploymentKey);

        // Validate arguments
        require(baselineKernel != address(0), "baselineKernel not set");
        require(baselineOwner != address(0), "baselineOwner not set");
        require(reserveToken != address(0), "reserveToken not set");

        // Get the salt
        // This supports an arbitrary salt key, which can be set in the deployment sequence
        // This is required as each callback is single-use
        bytes32 salt_ = _getSalt(
            deploymentKey,
            type(BALwithTokenAllowlist).creationCode,
            abi.encode(batchAuctionHouse, baselineKernel, reserveToken, baselineOwner)
        );

        // Revert if the salt is not set
        require(salt_ != bytes32(0), "Salt not set");

        // Deploy the module
        console2.log("    salt:", vm.toString(salt_));

        vm.broadcast();
        BALwithTokenAllowlist batchAllowlist = new BALwithTokenAllowlist{salt: salt_}(
            batchAuctionHouse, baselineKernel, reserveToken, baselineOwner
        );
        console2.log("");
        console2.log("    deployed at:", address(batchAllowlist));

        // If the deployer is the executor,
        // install the module as a policy in the Baseline kernel
        BaselineKernel kernel = BaselineKernel(baselineKernel);
        if (kernel.executor() == msg.sender) {
            vm.broadcast();
            BaselineKernel(baselineKernel).executeAction(
                BaselineKernelActions.ActivatePolicy, address(batchAllowlist)
            );

            console2.log("    Policy activated in Baseline Kernel");
        } else {
            console2.log("    Policy activation skipped");
        }

        return (address(batchAllowlist), _PREFIX_CALLBACKS, deploymentKey);
    }

    // ========== HELPER FUNCTIONS ========== //

    function _configureDeployment(string memory data_, string memory name_) internal {
        console2.log("");
        console2.log("    Configuring", name_);

        // Check if it should be installed in the AtomicAuctionHouse
        if (
            _sequenceKeyExists(name_, "installAtomicAuctionHouse")
                && _getSequenceBool(name_, "installAtomicAuctionHouse")
        ) {
            installAtomicAuctionHouseMap[name_] = true;
            console2.log("    Queueing for installation in AtomicAuctionHouse");
        } else {
            console2.log("    Skipping installation in AtomicAuctionHouse");
        }

        // Check if it should be installed in the BatchAuctionHouse
        if (
            _sequenceKeyExists(name_, "installBatchAuctionHouse")
                && _getSequenceBool(name_, "installBatchAuctionHouse")
        ) {
            installBatchAuctionHouseMap[name_] = true;
            console2.log("    Queueing for installation in BatchAuctionHouse");
        } else {
            console2.log("    Skipping installation in BatchAuctionHouse");
        }

        // Check if max fees need to be initialized
        uint48[2] memory maxFees;
        bytes memory maxReferrerFee = _readDataValue(data_, name_, "maxReferrerFee");
        bytes memory maxCuratorFee = _readDataValue(data_, name_, "maxCuratorFee");
        maxFees[0] = maxReferrerFee.length > 0
            ? abi.decode(_readDataValue(data_, name_, "maxReferrerFee"), (uint48))
            : 0;
        maxFees[1] = maxCuratorFee.length > 0
            ? abi.decode(_readDataValue(data_, name_, "maxCuratorFee"), (uint48))
            : 0;

        if (maxFees[0] != 0 || maxFees[1] != 0) {
            maxFeesMap[name_] = maxFees;
        }
    }

    /// @notice Get an address for a given key
    /// @dev    This variant will first check for the key in the
    ///         addresses from the current deployment sequence (stored in `deployedTo`),
    ///         followed by the contents of `env.json`.
    ///
    ///         If no value is found for the key, or it is the zero address, the function will revert.
    ///
    /// @param  key_    Key to look for
    /// @return address Returns the address
    function _getAddressNotZero(string memory key_) internal view returns (address) {
        // Get from the deployed addresses first
        address deployedAddress = deployedTo[key_];

        if (deployedAddress != address(0)) {
            console2.log("    %s: %s (from deployment addresses)", key_, deployedAddress);
            return deployedAddress;
        }

        return _envAddressNotZero(key_);
    }

    /// @notice Reads a raw bytes value from the deployment sequence
    function _readDataValue(
        string memory data_,
        string memory name_,
        string memory key_
    ) internal pure returns (bytes memory) {
        // This will return "0x" if the key doesn't exist
        return data_.parseRaw(_getSequenceKey(name_, key_));
    }
}<|MERGE_RESOLUTION|>--- conflicted
+++ resolved
@@ -263,19 +263,12 @@
 
     // ========== DEPLOYMENTS ========== //
 
-<<<<<<< HEAD
-    function deployAtomicUniswapV2DirectToLiquidity(string memory sequenceName_)
-        public
-        returns (address, string memory, string memory)
-    {
-=======
     function deployAtomicUniswapV2DirectToLiquidity(
         string memory sequenceName_
     ) public returns (address, string memory, string memory) {
         console2.log("");
         console2.log("Deploying UniswapV2DirectToLiquidity (Atomic)");
 
->>>>>>> 84033f79
         // Get configuration variables
         address atomicAuctionHouse = _getAddressNotZero("deployments.AtomicAuctionHouse");
         address uniswapV2Factory =
@@ -314,19 +307,12 @@
         return (address(cbAtomicUniswapV2Dtl), _PREFIX_CALLBACKS, deploymentKey);
     }
 
-<<<<<<< HEAD
-    function deployBatchUniswapV2DirectToLiquidity(string memory sequenceName_)
-        public
-        returns (address, string memory, string memory)
-    {
-=======
     function deployBatchUniswapV2DirectToLiquidity(
         string memory sequenceName_
     ) public returns (address, string memory, string memory) {
         console2.log("");
         console2.log("Deploying UniswapV2DirectToLiquidity (Batch)");
 
->>>>>>> 84033f79
         // Get configuration variables
         address batchAuctionHouse = _getAddressNotZero("deployments.BatchAuctionHouse");
         address uniswapV2Factory =
@@ -365,19 +351,12 @@
         return (address(cbBatchUniswapV2Dtl), _PREFIX_CALLBACKS, deploymentKey);
     }
 
-<<<<<<< HEAD
-    function deployAtomicUniswapV3DirectToLiquidity(string memory sequenceName_)
-        public
-        returns (address, string memory, string memory)
-    {
-=======
     function deployAtomicUniswapV3DirectToLiquidity(
         string memory sequenceName_
     ) public returns (address, string memory, string memory) {
         console2.log("");
         console2.log("Deploying UniswapV3DirectToLiquidity (Atomic)");
 
->>>>>>> 84033f79
         // Get configuration variables
         address atomicAuctionHouse = _getAddressNotZero("deployments.AtomicAuctionHouse");
         address uniswapV3Factory = _getEnvAddressOrOverride(
@@ -417,19 +396,12 @@
         return (address(cbAtomicUniswapV3Dtl), _PREFIX_CALLBACKS, deploymentKey);
     }
 
-<<<<<<< HEAD
-    function deployBatchUniswapV3DirectToLiquidity(string memory sequenceName_)
-        public
-        returns (address, string memory, string memory)
-    {
-=======
     function deployBatchUniswapV3DirectToLiquidity(
         string memory sequenceName_
     ) public returns (address, string memory, string memory) {
         console2.log("");
         console2.log("Deploying UniswapV3DirectToLiquidity (Batch)");
 
->>>>>>> 84033f79
         // Get configuration variables
         address batchAuctionHouse = _getAddressNotZero("deployments.BatchAuctionHouse");
         address uniswapV3Factory = _getEnvAddressOrOverride(
@@ -469,19 +441,12 @@
         return (address(cbBatchUniswapV3Dtl), _PREFIX_CALLBACKS, deploymentKey);
     }
 
-<<<<<<< HEAD
-    function deployAtomicCappedMerkleAllowlist(string memory sequenceName_)
-        public
-        returns (address, string memory, string memory)
-    {
-=======
     function deployAtomicCappedMerkleAllowlist(
         string memory sequenceName_
     ) public returns (address, string memory, string memory) {
         console2.log("");
         console2.log("Deploying CappedMerkleAllowlist (Atomic)");
 
->>>>>>> 84033f79
         // Get configuration variables
         address atomicAuctionHouse = _getAddressNotZero("deployments.AtomicAuctionHouse");
         string memory deploymentKey = _getDeploymentKey(sequenceName_);
@@ -519,19 +484,12 @@
         return (address(cbAtomicCappedMerkleAllowlist), _PREFIX_CALLBACKS, deploymentKey);
     }
 
-<<<<<<< HEAD
-    function deployBatchCappedMerkleAllowlist(string memory sequenceName_)
-        public
-        returns (address, string memory, string memory)
-    {
-=======
     function deployBatchCappedMerkleAllowlist(
         string memory sequenceName_
     ) public returns (address, string memory, string memory) {
         console2.log("");
         console2.log("Deploying CappedMerkleAllowlist (Batch)");
 
->>>>>>> 84033f79
         // Get configuration variables
         address batchAuctionHouse = _getAddressNotZero("deployments.BatchAuctionHouse");
         string memory deploymentKey = _getDeploymentKey(sequenceName_);
@@ -569,19 +527,12 @@
         return (address(cbBatchCappedMerkleAllowlist), _PREFIX_CALLBACKS, deploymentKey);
     }
 
-<<<<<<< HEAD
-    function deployAtomicMerkleAllowlist(string memory sequenceName_)
-        public
-        returns (address, string memory, string memory)
-    {
-=======
     function deployAtomicMerkleAllowlist(
         string memory sequenceName_
     ) public returns (address, string memory, string memory) {
         console2.log("");
         console2.log("Deploying MerkleAllowlist (Atomic)");
 
->>>>>>> 84033f79
         // Get configuration variables
         address atomicAuctionHouse = _getAddressNotZero("deployments.AtomicAuctionHouse");
         string memory deploymentKey = _getDeploymentKey(sequenceName_);
@@ -619,19 +570,12 @@
         return (address(cbAtomicMerkleAllowlist), _PREFIX_CALLBACKS, deploymentKey);
     }
 
-<<<<<<< HEAD
-    function deployBatchMerkleAllowlist(string memory sequenceName_)
-        public
-        returns (address, string memory, string memory)
-    {
-=======
     function deployBatchMerkleAllowlist(
         string memory sequenceName_
     ) public returns (address, string memory, string memory) {
         console2.log("");
         console2.log("Deploying MerkleAllowlist (Batch)");
 
->>>>>>> 84033f79
         // Get configuration variables
         address batchAuctionHouse = _getAddressNotZero("deployments.BatchAuctionHouse");
         string memory deploymentKey = _getDeploymentKey(sequenceName_);
@@ -669,19 +613,12 @@
         return (address(cbBatchMerkleAllowlist), _PREFIX_CALLBACKS, deploymentKey);
     }
 
-<<<<<<< HEAD
-    function deployAtomicTokenAllowlist(string memory sequenceName_)
-        public
-        returns (address, string memory, string memory)
-    {
-=======
     function deployAtomicTokenAllowlist(
         string memory sequenceName_
     ) public returns (address, string memory, string memory) {
         console2.log("");
         console2.log("Deploying TokenAllowlist (Atomic)");
 
->>>>>>> 84033f79
         // Get configuration variables
         address atomicAuctionHouse = _getAddressNotZero("deployments.AtomicAuctionHouse");
         string memory deploymentKey = _getDeploymentKey(sequenceName_);
@@ -719,19 +656,12 @@
         return (address(cbAtomicTokenAllowlist), _PREFIX_CALLBACKS, deploymentKey);
     }
 
-<<<<<<< HEAD
-    function deployBatchTokenAllowlist(string memory sequenceName_)
-        public
-        returns (address, string memory, string memory)
-    {
-=======
     function deployBatchTokenAllowlist(
         string memory sequenceName_
     ) public returns (address, string memory, string memory) {
         console2.log("");
         console2.log("Deploying TokenAllowlist (Batch)");
 
->>>>>>> 84033f79
         // Get configuration variables
         address batchAuctionHouse = _getAddressNotZero("deployments.BatchAuctionHouse");
         string memory deploymentKey = _getDeploymentKey(sequenceName_);
@@ -769,19 +699,12 @@
         return (address(cbBatchTokenAllowlist), _PREFIX_CALLBACKS, deploymentKey);
     }
 
-<<<<<<< HEAD
-    function deployAtomicAllocatedMerkleAllowlist(string memory sequenceName_)
-        public
-        returns (address, string memory, string memory)
-    {
-=======
     function deployAtomicAllocatedMerkleAllowlist(
         string memory sequenceName_
     ) public returns (address, string memory, string memory) {
         console2.log("");
         console2.log("Deploying AllocatedMerkleAllowlist (Atomic)");
 
->>>>>>> 84033f79
         // Get configuration variables
         address atomicAuctionHouse = _getAddressNotZero("deployments.AtomicAuctionHouse");
         string memory deploymentKey = _getDeploymentKey(sequenceName_);
@@ -819,19 +742,12 @@
         return (address(cbAtomicAllocatedMerkleAllowlist), _PREFIX_CALLBACKS, deploymentKey);
     }
 
-<<<<<<< HEAD
-    function deployBatchAllocatedMerkleAllowlist(string memory sequenceName_)
-        public
-        returns (address, string memory, string memory)
-    {
-=======
     function deployBatchAllocatedMerkleAllowlist(
         string memory sequenceName_
     ) public returns (address, string memory, string memory) {
         console2.log("");
         console2.log("Deploying AllocatedMerkleAllowlist (Batch)");
 
->>>>>>> 84033f79
         // Get configuration variables
         address batchAuctionHouse = _getAddressNotZero("deployments.BatchAuctionHouse");
         string memory deploymentKey = _getDeploymentKey(sequenceName_);
@@ -869,12 +785,6 @@
         return (address(cbBatchAllocatedMerkleAllowlist), _PREFIX_CALLBACKS, deploymentKey);
     }
 
-<<<<<<< HEAD
-    function deployBatchBaselineAllocatedAllowlist(string memory sequenceName_)
-        public
-        returns (address, string memory, string memory)
-    {
-=======
     function deployBatchBaselineAxisLaunch(
         string memory sequenceName_
     ) public returns (address, string memory, string memory) {
@@ -942,7 +852,6 @@
         console2.log("");
         console2.log("Deploying BaselineAllocatedAllowlist (Batch)");
 
->>>>>>> 84033f79
         // Get configuration variables
         address batchAuctionHouse = _getAddressNotZero("deployments.BatchAuctionHouse");
         address baselineKernel = _getSequenceAddress(sequenceName_, "args.baselineKernel");
@@ -998,19 +907,12 @@
         return (address(batchAllowlist), _PREFIX_CALLBACKS, deploymentKey);
     }
 
-<<<<<<< HEAD
-    function deployBatchBaselineAllowlist(string memory sequenceName_)
-        public
-        returns (address, string memory, string memory)
-    {
-=======
     function deployBatchBaselineAllowlist(
         string memory sequenceName_
     ) public returns (address, string memory, string memory) {
         console2.log("");
         console2.log("Deploying BaselineAllowlist (Batch)");
 
->>>>>>> 84033f79
         // Get configuration variables
         address batchAuctionHouse = _getAddressNotZero("deployments.BatchAuctionHouse");
         address baselineKernel = _getSequenceAddress(sequenceName_, "args.baselineKernel");
@@ -1066,19 +968,12 @@
         return (address(batchAllowlist), _PREFIX_CALLBACKS, deploymentKey);
     }
 
-<<<<<<< HEAD
-    function deployBatchBaselineCappedAllowlist(string memory sequenceName_)
-        public
-        returns (address, string memory, string memory)
-    {
-=======
     function deployBatchBaselineCappedAllowlist(
         string memory sequenceName_
     ) public returns (address, string memory, string memory) {
         console2.log("");
         console2.log("Deploying BaselineCappedAllowlist (Batch)");
 
->>>>>>> 84033f79
         // Get configuration variables
         address batchAuctionHouse = _getAddressNotZero("deployments.BatchAuctionHouse");
         address baselineKernel = _getSequenceAddress(sequenceName_, "args.baselineKernel");
@@ -1134,19 +1029,12 @@
         return (address(batchAllowlist), _PREFIX_CALLBACKS, deploymentKey);
     }
 
-<<<<<<< HEAD
-    function deployBatchBaselineTokenAllowlist(string memory sequenceName_)
-        public
-        returns (address, string memory, string memory)
-    {
-=======
     function deployBatchBaselineTokenAllowlist(
         string memory sequenceName_
     ) public returns (address, string memory, string memory) {
         console2.log("");
         console2.log("Deploying BaselineTokenAllowlist (Batch)");
 
->>>>>>> 84033f79
         // Get configuration variables
         address batchAuctionHouse = _getAddressNotZero("deployments.BatchAuctionHouse");
         address baselineKernel = _getSequenceAddress(sequenceName_, "args.baselineKernel");
