// SPDX-License-Identifier: UNLICENSED
pragma solidity 0.8.19;

import {Test} from "@forge-std-1.9.1/Test.sol";
import {Callbacks} from "@axis-core-1.0.0/lib/Callbacks.sol";
import {Permit2User} from "@axis-core-1.0.0-test/lib/permit2/Permit2User.sol";

import {IAuction} from "@axis-core-1.0.0/interfaces/modules/IAuction.sol";
import {IAuctionHouse} from "@axis-core-1.0.0/interfaces/IAuctionHouse.sol";
import {BatchAuctionHouse} from "@axis-core-1.0.0/BatchAuctionHouse.sol";

import {IUniswapV2Factory} from "@uniswap-v2-core-1.0.1/interfaces/IUniswapV2Factory.sol";
import {UniswapV2FactoryClone} from "../../../lib/uniswap-v2/UniswapV2FactoryClone.sol";

import {IUniswapV2Router02} from "@uniswap-v2-periphery-1.0.1/interfaces/IUniswapV2Router02.sol";
import {UniswapV2Router02} from "@uniswap-v2-periphery-1.0.1/UniswapV2Router02.sol";

import {BaseDirectToLiquidity} from "../../../../src/callbacks/liquidity/BaseDTL.sol";
import {UniswapV2DirectToLiquidity} from "../../../../src/callbacks/liquidity/UniswapV2DTL.sol";
import {LinearVesting} from "@axis-core-1.0.0/modules/derivatives/LinearVesting.sol";
import {MockBatchAuctionModule} from
    "@axis-core-1.0.0-test/modules/Auction/MockBatchAuctionModule.sol";

import {keycodeFromVeecode, toKeycode} from "@axis-core-1.0.0/modules/Keycode.sol";

import {MockERC20} from "@solmate-6.7.0/test/utils/mocks/MockERC20.sol";

import {WithSalts} from "../../../lib/WithSalts.sol";
import {TestConstants} from "../../../Constants.sol";
import {console2} from "@forge-std-1.9.1/console2.sol";

abstract contract UniswapV2DirectToLiquidityTest is Test, Permit2User, WithSalts, TestConstants {
    using Callbacks for UniswapV2DirectToLiquidity;

    address internal constant _SELLER = address(0x2);
    address internal constant _PROTOCOL = address(0x3);
    address internal constant _BUYER = address(0x4);
    address internal constant _NOT_SELLER = address(0x20);

    uint96 internal constant _LOT_CAPACITY = 10e18;
    uint24 internal constant _MAX_SLIPPAGE = 1; // 0.01%

    uint48 internal constant _START = 1_000_000;
    uint48 internal constant _DURATION = 1 days;
    uint48 internal constant _AUCTION_START = _START + 1;
    uint48 internal constant _AUCTION_CONCLUSION = _AUCTION_START + _DURATION;

    uint96 internal _lotId = 1;

    BatchAuctionHouse internal _auctionHouse;
    UniswapV2DirectToLiquidity internal _dtl;
    address internal _dtlAddress;
    IUniswapV2Factory internal _uniV2Factory;
    IUniswapV2Router02 internal _uniV2Router;
    LinearVesting internal _linearVesting;
    MockBatchAuctionModule internal _batchAuctionModule;

    MockERC20 internal _quoteToken;
    MockERC20 internal _baseToken;

    uint96 internal _lotCapacity = _LOT_CAPACITY;
    uint96 internal _proceeds;
    uint96 internal _refund;

    // TODO consider setting floor of max slippage to 0.01%

    // Inputs
    UniswapV2DirectToLiquidity.UniswapV2OnCreateParams internal _uniswapV2CreateParams =
        UniswapV2DirectToLiquidity.UniswapV2OnCreateParams({maxSlippage: uint24(_MAX_SLIPPAGE)});
    BaseDirectToLiquidity.OnCreateParams internal _dtlCreateParams = BaseDirectToLiquidity
        .OnCreateParams({
        poolPercent: 100e2,
        vestingStart: 0,
        vestingExpiry: 0,
        recipient: _SELLER,
        implParams: abi.encode(_uniswapV2CreateParams)
    });

    function setUp() public {
        // Set reasonable timestamp
        vm.warp(_START);

        // Create an BatchAuctionHouse at a deterministic address, since it is used as input to callbacks
        BatchAuctionHouse auctionHouse = new BatchAuctionHouse(_OWNER, _PROTOCOL, _permit2Address);
        _auctionHouse = BatchAuctionHouse(_AUCTION_HOUSE);
        vm.etch(address(_auctionHouse), address(auctionHouse).code);
        vm.store(address(_auctionHouse), bytes32(uint256(0)), bytes32(abi.encode(_OWNER))); // Owner
        vm.store(address(_auctionHouse), bytes32(uint256(6)), bytes32(abi.encode(1))); // Reentrancy
        vm.store(address(_auctionHouse), bytes32(uint256(10)), bytes32(abi.encode(_PROTOCOL))); // Protocol

        // Create a UniswapV2Factory at a deterministic address
        UniswapV2FactoryClone uniV2Factory = new UniswapV2FactoryClone();
        _uniV2Factory = UniswapV2FactoryClone(_UNISWAP_V2_FACTORY);
        vm.etch(address(_uniV2Factory), address(uniV2Factory).code);
        // No storage slots to set

        // Create a UniswapV2Router at a deterministic address
        vm.startBroadcast();
        bytes32 uniswapV2RouterSalt = _getTestSalt(
            "UniswapV2Router",
            type(UniswapV2Router02).creationCode,
            abi.encode(address(_uniV2Factory), address(0))
        );
        _uniV2Router =
            new UniswapV2Router02{salt: uniswapV2RouterSalt}(address(_uniV2Factory), address(0));
        vm.stopBroadcast();
        if (address(_uniV2Router) != _UNISWAP_V2_ROUTER) {
            console2.log("UniswapV2Router address: {}", address(_uniV2Router));
            revert("UniswapV2Router address mismatch");
        }

        _linearVesting = new LinearVesting(address(_auctionHouse));
        _batchAuctionModule = new MockBatchAuctionModule(address(_auctionHouse));

        // Install a mock batch auction module
        vm.prank(_OWNER);
        _auctionHouse.installModule(_batchAuctionModule);

        _quoteToken = new MockERC20("Quote Token", "QT", 18);
        _baseToken = new MockERC20("Base Token", "BT", 18);
    }

    // ========== MODIFIERS ========== //

    modifier givenLinearVestingModuleIsInstalled() {
        vm.prank(_OWNER);
        _auctionHouse.installModule(_linearVesting);
        _;
    }

    modifier givenCallbackIsCreated() {
        // Get the salt
        bytes memory args =
            abi.encode(address(_auctionHouse), address(_uniV2Factory), address(_uniV2Router));
        bytes32 salt = _getTestSalt(
            "UniswapV2DirectToLiquidity", type(UniswapV2DirectToLiquidity).creationCode, args
        );

        // Required for CREATE2 address to work correctly. doesn't do anything in a test
        // Source: https://github.com/foundry-rs/foundry/issues/6402
        vm.startBroadcast();
        _dtl = new UniswapV2DirectToLiquidity{salt: salt}(
            address(_auctionHouse), address(_uniV2Factory), address(_uniV2Router)
        );
        vm.stopBroadcast();

        _dtlAddress = address(_dtl);
        _;
    }

    modifier givenAddressHasQuoteTokenBalance(address address_, uint256 amount_) {
        _quoteToken.mint(address_, amount_);
        _;
    }

    modifier givenAddressHasBaseTokenBalance(address address_, uint256 amount_) {
        _baseToken.mint(address_, amount_);
        _;
    }

    modifier givenAddressHasQuoteTokenAllowance(address owner_, address spender_, uint256 amount_) {
        vm.prank(owner_);
        _quoteToken.approve(spender_, amount_);
        _;
    }

    modifier givenAddressHasBaseTokenAllowance(address owner_, address spender_, uint256 amount_) {
        vm.prank(owner_);
        _baseToken.approve(spender_, amount_);
        _;
    }

    function _setMaxSlippage(uint24 maxSlippage_) internal {
        _uniswapV2CreateParams.maxSlippage = maxSlippage_;
        _dtlCreateParams.implParams = abi.encode(_uniswapV2CreateParams);
    }

    modifier givenMaxSlippage(uint24 maxSlippage_) {
        _setMaxSlippage(maxSlippage_);
        _;
    }

<<<<<<< HEAD
    modifier givenQuoteTokenDecimals(uint8 decimals_) {
        _quoteToken = new MockERC20("Quote Token", "QT", decimals_);
        _;
    }

    modifier givenBaseTokenDecimals(uint8 decimals_) {
        _baseToken = new MockERC20("Base Token", "BT", decimals_);

        // Scale the capacity
        _lotCapacity = uint96(_LOT_CAPACITY * 10 ** decimals_ / 10 ** 18);
        _;
    }

    function _createLot(address seller_) internal returns (uint96 lotId) {
=======
    function _createLot(address seller_, bytes memory err_) internal returns (uint96 lotId) {
>>>>>>> 4f72f570
        // Mint and approve the capacity to the owner
        _baseToken.mint(seller_, _lotCapacity);
        vm.prank(seller_);
        _baseToken.approve(address(_auctionHouse), _lotCapacity);

        // Prep the lot arguments
        IAuctionHouse.RoutingParams memory routingParams = IAuctionHouse.RoutingParams({
            auctionType: keycodeFromVeecode(_batchAuctionModule.VEECODE()),
            baseToken: address(_baseToken),
            quoteToken: address(_quoteToken),
            referrerFee: 0, // No referrer fee
            curator: address(0),
            callbacks: _dtl,
            callbackData: abi.encode(_dtlCreateParams),
            derivativeType: toKeycode(""),
            derivativeParams: abi.encode(""),
            wrapDerivative: false
        });

        IAuction.AuctionParams memory auctionParams = IAuction.AuctionParams({
            start: _AUCTION_START,
            duration: _DURATION,
            capacityInQuote: false,
            capacity: _lotCapacity,
            implParams: abi.encode("")
        });

        if (err_.length > 0) {
            vm.expectRevert(err_);
        }

        // Create a new lot
        vm.prank(seller_);
        return _auctionHouse.auction(routingParams, auctionParams, "");
    }

    function _createLot(address seller_) internal returns (uint96 lotId) {
        return _createLot(seller_, "");
    }

    modifier givenOnCreate() {
        _lotId = _createLot(_SELLER);
        _;
    }

    function _performOnCreate(address seller_) internal {
        vm.prank(address(_auctionHouse));
        _dtl.onCreate(
            _lotId,
            seller_,
            address(_baseToken),
            address(_quoteToken),
            _lotCapacity,
            false,
            abi.encode(_dtlCreateParams)
        );
    }

    function _performOnCreate() internal {
        _performOnCreate(_SELLER);
    }

    function _performOnCurate(uint96 curatorPayout_) internal {
        vm.prank(address(_auctionHouse));
        _dtl.onCurate(_lotId, curatorPayout_, false, abi.encode(""));
    }

    modifier givenOnCurate(uint96 curatorPayout_) {
        _performOnCurate(curatorPayout_);
        _;
    }

    function _performOnCancel(uint96 lotId_, uint256 refundAmount_) internal {
        vm.prank(address(_auctionHouse));
        _dtl.onCancel(lotId_, refundAmount_, false, abi.encode(""));
    }

    function _performOnCancel() internal {
        _performOnCancel(_lotId, 0);
    }

    function _performOnSettle(uint96 lotId_) internal {
        vm.prank(address(_auctionHouse));
        _dtl.onSettle(lotId_, _proceeds, _refund, abi.encode(""));
    }

    function _performOnSettle() internal {
        _performOnSettle(_lotId);
    }

    function _setPoolPercent(uint24 percent_) internal {
        _dtlCreateParams.poolPercent = percent_;
    }

    modifier givenPoolPercent(uint24 percent_) {
        _setPoolPercent(percent_);
        _;
    }

    modifier givenVestingStart(uint48 start_) {
        _dtlCreateParams.vestingStart = start_;
        _;
    }

    modifier givenVestingExpiry(uint48 end_) {
        _dtlCreateParams.vestingExpiry = end_;
        _;
    }

    modifier whenRecipientIsNotSeller() {
        _dtlCreateParams.recipient = _NOT_SELLER;
        _;
    }

    // ========== FUNCTIONS ========== //

    function _getDTLConfiguration(uint96 lotId_)
        internal
        view
        returns (BaseDirectToLiquidity.DTLConfiguration memory)
    {
        (
            address recipient_,
            uint256 lotCapacity_,
            uint256 lotCuratorPayout_,
            uint24 poolPercent_,
            uint48 vestingStart_,
            uint48 vestingExpiry_,
            LinearVesting linearVestingModule_,
            bool active_,
            bytes memory implParams_
        ) = _dtl.lotConfiguration(lotId_);

        return BaseDirectToLiquidity.DTLConfiguration({
            recipient: recipient_,
            lotCapacity: lotCapacity_,
            lotCuratorPayout: lotCuratorPayout_,
            poolPercent: poolPercent_,
            vestingStart: vestingStart_,
            vestingExpiry: vestingExpiry_,
            linearVestingModule: linearVestingModule_,
            active: active_,
            implParams: implParams_
        });
    }
}<|MERGE_RESOLUTION|>--- conflicted
+++ resolved
@@ -180,7 +180,6 @@
         _;
     }
 
-<<<<<<< HEAD
     modifier givenQuoteTokenDecimals(uint8 decimals_) {
         _quoteToken = new MockERC20("Quote Token", "QT", decimals_);
         _;
@@ -194,10 +193,7 @@
         _;
     }
 
-    function _createLot(address seller_) internal returns (uint96 lotId) {
-=======
     function _createLot(address seller_, bytes memory err_) internal returns (uint96 lotId) {
->>>>>>> 4f72f570
         // Mint and approve the capacity to the owner
         _baseToken.mint(seller_, _lotCapacity);
         vm.prank(seller_);
