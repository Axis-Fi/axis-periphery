--- conflicted
+++ resolved
@@ -818,11 +818,8 @@
         givenBPoolIsCreated
         givenCallbackIsCreated
         givenAuctionIsCreated
-<<<<<<< HEAD
-=======
         givenAnchorTickWidth(10)
         givenPoolPercent(100e2) // For the solvency check
->>>>>>> 6bdff83a
     {
         // Perform the call
         _onCreate();
